﻿using System;

namespace DiscordRPC
{
    /// <summary>
    /// The type of event received by the RPC. A flag type that can be combined.
    /// </summary>
    [Flags]
    public enum EventType
    {
        /// <summary>
        /// No event
        /// </summary>
        None = 0,

<<<<<<< HEAD
        /// <summary>
        /// Called when the Discord Client wishes to enter a game to spectate
        /// </summary>
        Spectate = 0x1,
=======
		/// <summary>
		/// Called when the Discord Client wishes to enter a game to spectate
		/// </summary>
		[System.Obsolete("Spectating is no longer supported by Discord.")]
		Spectate = 0x1,
>>>>>>> a491f411

        /// <summary>
        /// Called when the Discord Client wishes to enter a game to play.
        /// </summary>
        Join = 0x2,

        /// <summary>
        /// Called when another Discord Client has requested permission to join this game.
        /// </summary>
        JoinRequest = 0x4
    }
}<|MERGE_RESOLUTION|>--- conflicted
+++ resolved
@@ -1,4 +1,4 @@
-﻿using System;
+using System;
 
 namespace DiscordRPC
 {
@@ -13,18 +13,11 @@
         /// </summary>
         None = 0,
 
-<<<<<<< HEAD
-        /// <summary>
-        /// Called when the Discord Client wishes to enter a game to spectate
-        /// </summary>
-        Spectate = 0x1,
-=======
 		/// <summary>
 		/// Called when the Discord Client wishes to enter a game to spectate
 		/// </summary>
 		[System.Obsolete("Spectating is no longer supported by Discord.")]
 		Spectate = 0x1,
->>>>>>> a491f411
 
         /// <summary>
         /// Called when the Discord Client wishes to enter a game to play.
