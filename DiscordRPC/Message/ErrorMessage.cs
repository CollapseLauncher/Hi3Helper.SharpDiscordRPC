--- conflicted
+++ resolved
@@ -1,4 +1,4 @@
-﻿// ReSharper disable UnusedAutoPropertyAccessor.Global
+// ReSharper disable UnusedAutoPropertyAccessor.Global
 // ReSharper disable UnusedMember.Global
 
 using System.Text.Json.Serialization;
@@ -48,18 +48,12 @@
         /// <summary>The functionality was not yet implemented</summary>
         NotImplemented = 10,
 
-        // Discord RPC error codes
-        /// <summary>Unknown Discord error</summary>
-        UnknownError = 1000,
-
-<<<<<<< HEAD
-        /// <summary>Invalid Payload received</summary>
-        InvalidPayload = 4000,
-=======
 		//Discord RPC error codes
 		///<summary>Unknown Discord error</summary>
 		UnknownError = 1000,
->>>>>>> a491f411
+
+        /// <summary>Invalid Payload received</summary>
+        InvalidPayload = 4000,
 
         /// <summary>Invalid command was sent</summary>
         InvalidCommand = 4002,
