--- conflicted
+++ resolved
@@ -1,4 +1,4 @@
-﻿using DiscordRPC.RPC.Payload;
+using DiscordRPC.RPC.Payload;
 
 namespace DiscordRPC.Message
 {
@@ -12,32 +12,6 @@
         /// </summary>
         public override MessageType Type { get { return MessageType.Subscribe; } }
 
-<<<<<<< HEAD
-        /// <summary>
-        /// The event that was subscribed too.
-        /// </summary>
-        public EventType Event { get; internal set; }
-
-        internal SubscribeMessage(ServerEvent evt)
-        {
-            switch (evt)
-            {
-                default:
-                case ServerEvent.ACTIVITY_JOIN:
-                    Event = EventType.Join;
-                    break;
-
-                case ServerEvent.ACTIVITY_JOIN_REQUEST:
-                    Event = EventType.JoinRequest;
-                    break;
-
-                case ServerEvent.ACTIVITY_SPECTATE:
-                    Event = EventType.Spectate;
-                    break;
-            }
-        }
-    }
-=======
 		/// <summary>
 		/// The event that was subscribed too.
 		/// </summary>
@@ -58,5 +32,4 @@
 			}
 		}
 	}
->>>>>>> a491f411
 }