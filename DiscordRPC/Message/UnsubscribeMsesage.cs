--- conflicted
+++ resolved
@@ -1,8 +1,7 @@
-﻿using DiscordRPC.RPC.Payload;
+using DiscordRPC.RPC.Payload;
 
 namespace DiscordRPC.Message
 {
-<<<<<<< HEAD
     /// <summary>
     /// Called as validation of a subscribe
     /// </summary>
@@ -12,54 +11,25 @@
         /// The type of message received from discord
         /// </summary>
         public override MessageType Type { get { return MessageType.Unsubscribe; } }
-=======
-	/// <summary>
-	/// Called as validation of a subscribe
-	/// </summary>
-	public class UnsubscribeMessage : IMessage
-	{
-		/// <summary>
-		/// The type of message received from discord
-		/// </summary>
-		public override MessageType Type { get { return MessageType.Unsubscribe; } }
-
-		/// <summary>
-		/// The event that was subscribed too.
-		/// </summary>
-		public EventType Event { get; internal set; }
->>>>>>> a491f411
 
         /// <summary>
         /// The event that was subscribed too.
         /// </summary>
         public EventType Event { get; internal set; }
 
-<<<<<<< HEAD
         internal UnsubscribeMessage(ServerEvent evt)
         {
             switch (evt)
             {
                 default:
-                case ServerEvent.ACTIVITY_JOIN:
+                case ServerEvent.ActivityJoin:
                     Event = EventType.Join;
                     break;
 
-                case ServerEvent.ACTIVITY_JOIN_REQUEST:
+                case ServerEvent.ActivityJoinRequest:
                     Event = EventType.JoinRequest;
-                    break;
-
-                case ServerEvent.ACTIVITY_SPECTATE:
-                    Event = EventType.Spectate;
                     break;
             }
         }
     }
-=======
-				case ServerEvent.ActivityJoinRequest:
-					Event = EventType.JoinRequest;
-					break;
-			}
-		}
-	}
->>>>>>> a491f411
 }