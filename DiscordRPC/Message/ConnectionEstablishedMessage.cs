﻿namespace DiscordRPC.Message
{
    /// <summary>
    /// The connection to the discord client was successful. This is called before <see cref="MessageType.Ready"/>.
    /// </summary>
    public class ConnectionEstablishedMessage : IMessage
    {
        /// <summary>
        /// The type of message received from discord
        /// </summary>
        public override MessageType Type { get { return MessageType.ConnectionEstablished; } }

<<<<<<< HEAD
        /// <summary>
        /// The pipe we ended up connecting too
        /// </summary>
        public int ConnectedPipe { get; internal set; }
    }
=======
		/// <summary>
		/// The pipe we ended up connecting too
		/// </summary>
		[System.Obsolete("The connected pipe is not neccessary information.")]
		public int ConnectedPipe { get; internal set; }
	}
>>>>>>> a491f411
}<|MERGE_RESOLUTION|>--- conflicted
+++ resolved
@@ -1,4 +1,4 @@
-﻿namespace DiscordRPC.Message
+namespace DiscordRPC.Message
 {
     /// <summary>
     /// The connection to the discord client was successful. This is called before <see cref="MessageType.Ready"/>.
@@ -10,18 +10,10 @@
         /// </summary>
         public override MessageType Type { get { return MessageType.ConnectionEstablished; } }
 
-<<<<<<< HEAD
-        /// <summary>
-        /// The pipe we ended up connecting too
-        /// </summary>
-        public int ConnectedPipe { get; internal set; }
-    }
-=======
 		/// <summary>
 		/// The pipe we ended up connecting too
 		/// </summary>
 		[System.Obsolete("The connected pipe is not neccessary information.")]
 		public int ConnectedPipe { get; internal set; }
 	}
->>>>>>> a491f411
 }