--- conflicted
+++ resolved
@@ -1,8 +1,11 @@
 <Project Sdk="Microsoft.NET.Sdk" xmlns="http://schemas.microsoft.com/developer/msbuild/2003">
   <PropertyGroup>
-<<<<<<< HEAD
     <TargetFramework>net9.0</TargetFramework>
-    <AllowUnsafeBlocks>true</AllowUnsafeBlocks>
+    <NuspecFile>DiscordRPC.nuspec</NuspecFile>
+    <GenerateAssemblyInfo>false</GenerateAssemblyInfo>
+    <PublishRepositoryUrl>true</PublishRepositoryUrl>
+    <EmbedUntrackedSources>true</EmbedUntrackedSources>
+    <DocumentationFile>bin\$(Configuration)\$(TargetFramework)\$(AssemblyName).xml</DocumentationFile>
     <DebugType>portable</DebugType>
     <Platforms>x64</Platforms>
     <!-- Assembly Info Properties -->
@@ -14,26 +17,15 @@
     <Authors>Lachee -&gt; $(Company). neon-nyan, Cry0, bagusnl, shatyuka, gablm.</Authors>
     <Copyright>Copyright 2022-2025 $(Company)</Copyright>
     <IsAotCompatible>true</IsAotCompatible>
-=======
-    <TargetFrameworks>net9.0;netstandard2.0;net45</TargetFrameworks>
-    <NuspecFile>DiscordRPC.nuspec</NuspecFile>
-    <GenerateAssemblyInfo>false</GenerateAssemblyInfo>
-    <PublishRepositoryUrl>true</PublishRepositoryUrl>
-    <EmbedUntrackedSources>true</EmbedUntrackedSources>
-    <DocumentationFile>bin\$(Configuration)\$(TargetFramework)\$(AssemblyName).xml</DocumentationFile>
->>>>>>> a491f411
+    <AllowUnsafeBlocks>true</AllowUnsafeBlocks>
     <NoWin32Manifest>true</NoWin32Manifest>
     <Deterministic>true</Deterministic>
     <DeterministicSourcePaths>true</DeterministicSourcePaths>
   </PropertyGroup>
   <ItemGroup>
-<<<<<<< HEAD
+    <PackageReference Include="Microsoft.SourceLink.GitHub" Version="8.0.0.0" PrivateAssets="All" />
+    <PackageReference Include="System.Text.Json" Version="9.0.9" />
     <PackageReference Include="Microsoft.Extensions.Logging" Version="9.0.9" />
-    <PackageReference Include="System.Text.Json" Version="9.0.9" />
-=======
-    <PackageReference Include="Newtonsoft.Json" Version="13.0.1" />
-    <PackageReference Include="Microsoft.SourceLink.GitHub" Version="8.0.0.0" PrivateAssets="All" />
->>>>>>> a491f411
   </ItemGroup>
   <ItemGroup Condition="'$(TargetFramework)' == 'netstandard2.0'">
     <PackageReference Include="Microsoft.Win32.Registry" Version="4.5.0" />
