--- conflicted
+++ resolved
@@ -1,9 +1,11 @@
-﻿using DiscordRPC.Logging;
 using System;
 using System.Collections.Generic;
-using System.IO;
+using System.Linq;
+using System.Text;
+using DiscordRPC.Logging;
 using System.IO.Pipes;
 using System.Threading;
+using System.IO;
 
 namespace DiscordRPC.IO
 {
@@ -13,17 +15,9 @@
     public sealed class ManagedNamedPipeClient : INamedPipeClient
     {
         /// <summary>
-<<<<<<< HEAD
-        /// Name format of the pipe
-        /// </summary>
-        const string PIPE_NAME = "discord-ipc-{0}";
-
-        /// <summary>
-=======
->>>>>>> a491f411
         /// The logger for the Pipe client to use
         /// </summary>
-        public ILoggerRpc ILoggerRpc { get; set; }
+        public ILogger Logger { get; set; }
 
         /// <summary>
         /// Checks if the client is connected
@@ -32,12 +26,12 @@
         {
             get
             {
-                // This will trigger if the stream is disabled. This should prevent the lock check
+                //This will trigger if the stream is disabled. This should prevent the lock check
                 if (_isClosed) return false;
                 lock (l_stream)
                 {
-                    // We cannot be sure its still connected, so lets double check
-                    return _stream is { IsConnected: true };
+                    //We cannot be sure its still connected, so lets double check
+                    return _stream != null && _stream.IsConnected;
                 }
             }
         }
@@ -49,12 +43,12 @@
 
         private NamedPipeClientStream _stream;
 
-        private readonly byte[] _buffer;
+        private byte[] _buffer = new byte[PipeFrame.MAX_SIZE];
 
         private Queue<PipeFrame> _framequeue = new Queue<PipeFrame>();
         private object _framequeuelock = new object();
 
-        private volatile bool _isDisposed;
+        private volatile bool _isDisposed = false;
         private volatile bool _isClosed = true;
 
         private object l_stream = new object();
@@ -65,7 +59,7 @@
         public ManagedNamedPipeClient()
         {
             _buffer = new byte[PipeFrame.MAX_SIZE];
-            ILoggerRpc = new NullILoggerRpc();
+            Logger = new NullLogger();
             _stream = null;
         }
 
@@ -76,7 +70,7 @@
         /// <returns></returns>
         public bool Connect(int pipe)
         {
-            ILoggerRpc.Trace("ManagedNamedPipeClient.Connection({0})", pipe);
+            Logger.Trace("ManagedNamedPipeClient.Connection({0})", pipe);
 
             if (_isDisposed)
                 throw new ObjectDisposedException("NamedPipe");
@@ -84,25 +78,6 @@
             if (pipe > 9)
                 throw new ArgumentOutOfRangeException("pipe", "Argument cannot be greater than 9");
 
-<<<<<<< HEAD
-            if (pipe < 0)
-            {
-                // Iterate until we connect to a pipe
-                for (int i = 0; i < 10; i++)
-                {
-                    if (AttemptConnection(i) || AttemptConnection(i, true))
-                    {
-                        BeginReadStream();
-                        return true;
-                    }
-                    Thread.Sleep(5000); // Wait a bit before trying again
-                }
-            }
-            else
-            {
-                // Attempt to connect to a specific pipe
-                if (AttemptConnection(pipe) || AttemptConnection(pipe, true))
-=======
 
             int startPipe = 0;
             if (pipe >= 0)
@@ -111,17 +86,12 @@
             foreach (var pipename in PipeLocation.GetPipes(startPipe))
             {
                 if (AttemptConnection(pipename))
->>>>>>> a491f411
                 {
                     BeginReadStream();
                     return true;
                 }
             }
 
-<<<<<<< HEAD
-            // We failed to connect
-=======
->>>>>>> a491f411
             return false;
         }
 
@@ -134,58 +104,37 @@
             if (_isDisposed)
                 throw new ObjectDisposedException("_stream");
 
-<<<<<<< HEAD
-            // If we are sandbox but we dont support sandbox, then skip
-            string sandbox = isSandbox ? GetPipeSandbox() : "";
-            if (isSandbox && sandbox == null)
-            {
-                ILoggerRpc.Trace("Skipping sandbox connection.");
-                return false;
-            }
-
-            // Prepare the pipename
-            ILoggerRpc.Trace("Connection Attempt {0} ({1})", pipe, sandbox);
-            string pipename = GetPipeName(pipe, sandbox);
-
-=======
->>>>>>> a491f411
             try
             {
-                // Create the client
+                //Create the client
                 lock (l_stream)
                 {
-                    ILoggerRpc.Info("Attempting to connect to '{0}'", pipename);
+                    Logger.Info("Attempting to connect to '{0}'", pipename);
                     _stream = new NamedPipeClientStream(".", pipename, PipeDirection.InOut, PipeOptions.Asynchronous);
 
                     // Intentionally use a timeout of 0 here to avoid spinlock overhead.
                     // We are already performing local retry logic, so this is not required.
                     _stream.Connect(0);
 
-                    // Spin for a bit while we wait for it to finish connecting
-                    ILoggerRpc.Trace("Waiting for connection...");
+                    //Spin for a bit while we wait for it to finish connecting
+                    Logger.Trace("Waiting for connection...");
                     do { Thread.Sleep(10); } while (!_stream.IsConnected);
                 }
 
-<<<<<<< HEAD
-                // Store the value
-                ILoggerRpc.Info("Connected to '{0}'", pipename);
-                ConnectedPipe = pipe;
-=======
                 //Store the value
                 Logger.Info("Connected to '{0}'", pipename);
                 ConnectedPipe = int.Parse(pipename.Substring(pipename.LastIndexOf('-'))); // TODO: Deprecate this
->>>>>>> a491f411
                 _isClosed = false;
             }
             catch (Exception e)
             {
-                // Something happened, try again
-                // TODO: Log the failure condition
-                ILoggerRpc.Error("Failed connection to {0}. {1}", pipename, e.Message);
+                //Something happened, try again
+                //TODO: Log the failure condition
+                Logger.Error("Failed connection to {0}. {1}", pipename, e.Message);
                 Close();
             }
 
-            ILoggerRpc.Trace("Done. Result: {0}", _isClosed);
+            Logger.Trace("Done. Result: {0}", _isClosed);
             return !_isClosed;
         }
 
@@ -199,26 +148,28 @@
             {
                 lock (l_stream)
                 {
-                    // Make sure the stream is valid
-                    if (_stream is not { IsConnected: true }) return;
-
-                    ILoggerRpc.Trace("Beginning Read of {0} bytes", _buffer.Length);
-                    _stream.BeginRead(_buffer, 0, _buffer.Length, EndReadStream, _stream.IsConnected);
+                    //Make sure the stream is valid
+                    if (_stream == null || !_stream.IsConnected) return;
+
+                    Logger.Trace("Begining Read of {0} bytes", _buffer.Length);
+                    _stream.BeginRead(_buffer, 0, _buffer.Length, new AsyncCallback(EndReadStream), _stream.IsConnected);
                 }
             }
             catch (ObjectDisposedException)
             {
-                ILoggerRpc.Warning("Attempted to start reading from a disposed pipe");
+                Logger.Warning("Attempted to start reading from a disposed pipe");
+                return;
             }
             catch (InvalidOperationException)
             {
-                // The pipe has been closed
-                ILoggerRpc.Warning("Attempted to start reading from a closed pipe");
+                //The pipe has been closed
+                Logger.Warning("Attempted to start reading from a closed pipe");
+                return;
             }
             catch (Exception e)
             {
-                ILoggerRpc.Error("An exception occured while starting to read a stream: {0}", e.Message);
-                ILoggerRpc.Error(e.StackTrace);
+                Logger.Error("An exception occured while starting to read a stream: {0}", e.Message);
+                Logger.Error(e.StackTrace);
             }
         }
 
@@ -228,50 +179,50 @@
         /// <param name="callback"></param>
         private void EndReadStream(IAsyncResult callback)
         {
-            ILoggerRpc.Trace("Ending Read");
-            int bytes;
+            Logger.Trace("Ending Read");
+            int bytes = 0;
 
             try
             {
-                // Attempt to read the bytes, catching for IO exceptions or dispose exceptions
+                //Attempt to read the bytes, catching for IO exceptions or dispose exceptions
                 lock (l_stream)
                 {
-                    // Make sure the stream is still valid
-                    if (_stream is not { IsConnected: true }) return;
-
-                    // Read our bytes
+                    //Make sure the stream is still valid
+                    if (_stream == null || !_stream.IsConnected) return;
+
+                    //Read our btyes
                     bytes = _stream.EndRead(callback);
                 }
             }
             catch (IOException)
             {
-                ILoggerRpc.Warning("Attempted to end reading from a closed pipe");
+                Logger.Warning("Attempted to end reading from a closed pipe");
                 return;
             }
             catch (NullReferenceException)
             {
-                ILoggerRpc.Warning("Attempted to read from a null pipe");
+                Logger.Warning("Attempted to read from a null pipe");
                 return;
             }
             catch (ObjectDisposedException)
             {
-                ILoggerRpc.Warning("Attempted to end reading from a disposed pipe");
+                Logger.Warning("Attemped to end reading from a disposed pipe");
                 return;
             }
             catch (Exception e)
             {
-                ILoggerRpc.Error("An exception occured while ending a read of a stream: {0}", e.Message);
-                ILoggerRpc.Error(e.StackTrace);
-                return;
-            }
-
-            // How much did we read?
-            ILoggerRpc.Trace("Read {0} bytes", bytes);
-
-            // Did we read anything? If we did we should enqueue it.
+                Logger.Error("An exception occured while ending a read of a stream: {0}", e.Message);
+                Logger.Error(e.StackTrace);
+                return;
+            }
+
+            //How much did we read?
+            Logger.Trace("Read {0} bytes", bytes);
+
+            //Did we read anything? If we did we should enqueue it.
             if (bytes > 0)
             {
-                // Load it into a memory stream and read the frame
+                //Load it into a memory stream and read the frame
                 using (MemoryStream memory = new MemoryStream(_buffer, 0, bytes))
                 {
                     try
@@ -279,51 +230,37 @@
                         PipeFrame frame = new PipeFrame();
                         if (frame.ReadStream(memory))
                         {
-                            ILoggerRpc.Trace("Read a frame: {0}", frame.Opcode);
-
-                            // Enqueue the stream
+                            Logger.Trace("Read a frame: {0}", frame.Opcode);
+
+                            //Enqueue the stream
                             lock (_framequeuelock)
                                 _framequeue.Enqueue(frame);
                         }
                         else
                         {
-                            // TODO: Enqueue a pipe close event here as we failed to read something.
-                            ILoggerRpc.Error("Pipe failed to read from the data received by the stream.");
+                            //TODO: Enqueue a pipe close event here as we failed to read something.
+                            Logger.Error("Pipe failed to read from the data received by the stream.");
                             Close();
                         }
                     }
                     catch (Exception e)
                     {
-                        ILoggerRpc.Error("A exception has occured while trying to parse the pipe data: {0}", e.Message);
+                        Logger.Error("A exception has occured while trying to parse the pipe data: {0}", e.Message);
                         Close();
                     }
                 }
             }
             else
             {
-<<<<<<< HEAD
-                // If we read 0 bytes, its probably a broken pipe. However, I have only confirmed this is the case for MacOSX.
-                // I have added this check here just so the Windows builds are not effected and continue to work as expected.
-                if (IsUnix())
-                {
-                    ILoggerRpc.Error("Empty frame was read on {0}, aborting.", Environment.OSVersion);
-                    Close();
-                }
-                else
-                {
-                    ILoggerRpc.Warning("Empty frame was read. Please send report to Lachee.");
-                }
-=======
                 //If we read 0 bytes, its probably a broken pipe. However, I have only confirmed this is the case for MacOSX.
                 Logger.Error("Empty frame was read on {0}, aborting.", Environment.OSVersion);
                 Close();
->>>>>>> a491f411
-            }
-
-            // We are still connected, so continue to read
+            }
+
+            //We are still connected, so continue to read
             if (!_isClosed && IsConnected)
             {
-                ILoggerRpc.Trace("Starting another read");
+                Logger.Trace("Starting another read");
                 BeginReadStream();
             }
         }
@@ -338,17 +275,17 @@
             if (_isDisposed)
                 throw new ObjectDisposedException("_stream");
 
-            // Check the queue, returning the pipe if we have anything available. Otherwise null.
+            //Check the queue, returning the pipe if we have anything available. Otherwise null.
             lock (_framequeuelock)
             {
                 if (_framequeue.Count == 0)
                 {
-                    // We found nothing, so just default and return null
+                    //We found nothing, so just default and return null
                     frame = default(PipeFrame);
                     return false;
                 }
 
-                // Return the dequeued frame
+                //Return the dequed frame
                 frame = _framequeue.Dequeue();
                 return true;
             }
@@ -364,34 +301,34 @@
             if (_isDisposed)
                 throw new ObjectDisposedException("_stream");
 
-            // Write the frame. We are assuming proper duplex connection here
+            //Write the frame. We are assuming proper duplex connection here
             if (_isClosed || !IsConnected)
             {
-                ILoggerRpc.Error("Failed to write frame because the stream is closed");
+                Logger.Error("Failed to write frame because the stream is closed");
                 return false;
             }
 
             try
             {
-                // Write the pipe
-                // This can only happen on the main thread so it should be fine.
+                //Write the pipe
+                //This can only happen on the main thread so it should be fine.
                 frame.WriteStream(_stream);
                 return true;
             }
             catch (IOException io)
             {
-                ILoggerRpc.Error("Failed to write frame because of a IO Exception: {0}", io.Message);
+                Logger.Error("Failed to write frame because of a IO Exception: {0}", io.Message);
             }
             catch (ObjectDisposedException)
             {
-                ILoggerRpc.Warning("Failed to write frame as the stream was already disposed");
+                Logger.Warning("Failed to write frame as the stream was already disposed");
             }
             catch (InvalidOperationException)
             {
-                ILoggerRpc.Warning("Failed to write frame because of a invalid operation");
-            }
-
-            // We must have failed the try catch
+                Logger.Warning("Failed to write frame because of a invalid operation");
+            }
+
+            //We must have failed the try catch
             return false;
         }
 
@@ -400,57 +337,53 @@
         /// </summary>
         public void Close()
         {
-            // If we are already closed, just exit
+            //If we are already closed, jsut exit
             if (_isClosed)
             {
-                ILoggerRpc.Warning("Tried to close a already closed pipe.");
-                return;
-            }
-
-            // flush and dispose
+                Logger.Warning("Tried to close a already closed pipe.");
+                return;
+            }
+
+            //flush and dispose
             try
             {
-                // Wait for the stream object to become available.
+                //Wait for the stream object to become available.
                 lock (l_stream)
                 {
                     if (_stream != null)
                     {
                         try
                         {
-                            // Stream isn't null, so flush it and then dispose of it.\
+                            //Stream isn't null, so flush it and then dispose of it.\
                             // We are doing a catch here because it may throw an error during this process and we dont care if it fails.
                             _stream.Flush();
                             _stream.Dispose();
                         }
                         catch (Exception)
                         {
-                            // We caught an error, but we dont care anyways because we are disposing of the stream.
+                            //We caught an error, but we dont care anyways because we are disposing of the stream.
                         }
 
-                        // Make the stream null and set our flag.
+                        //Make the stream null and set our flag.
                         _stream = null;
                         _isClosed = true;
                     }
                     else
                     {
-                        // The stream is already null?
-                        ILoggerRpc.Warning("Stream was closed, but no stream was available to begin with!");
+                        //The stream is already null?
+                        Logger.Warning("Stream was closed, but no stream was available to begin with!");
                     }
                 }
             }
             catch (ObjectDisposedException)
             {
-                // ITs already been disposed
-                ILoggerRpc.Warning("Tried to dispose already disposed stream");
+                //ITs already been disposed
+                Logger.Warning("Tried to dispose already disposed stream");
             }
             finally
             {
-                // For good measures, we will mark the pipe as closed anyways
+                //For good measures, we will mark the pipe as closed anyways
                 _isClosed = true;
-<<<<<<< HEAD
-                ConnectedPipe = -1;
-=======
->>>>>>> a491f411
             }
         }
 
@@ -459,13 +392,13 @@
         /// </summary>
         public void Dispose()
         {
-            // Prevent double disposing
+            //Prevent double disposing
             if (_isDisposed) return;
 
-            // Close the stream (disposing of it too)
+            //Close the stream (disposing of it too)
             if (!_isClosed) Close();
 
-            // Dispose of the stream if it hasn't been destroyed already.
+            //Dispose of the stream if it hasnt been destroyed already.
             lock (l_stream)
             {
                 if (_stream != null)
@@ -475,7 +408,7 @@
                 }
             }
 
-            // Set our dispose flag
+            //Set our dispose flag
             _isDisposed = true;
         }
 
@@ -487,51 +420,8 @@
             => string.Empty;
         [System.Obsolete("Use PipePermutation.GetPipes instead", true)]
         public static string GetPipeSandbox()
-<<<<<<< HEAD
-        {
-            switch (Environment.OSVersion.Platform)
-            {
-                default:
-                    return null;
-                case PlatformID.Unix:
-                    return "snap.discord/";
-            }
-        }
-
-        /// <summary>
-        /// Gets the temporary path for the current environment. Only applicable for UNIX based systems.
-        /// </summary>
-        /// <returns></returns>
-        private static string GetTemporaryDirectory()
-        {
-            string temp = Environment.GetEnvironmentVariable("XDG_RUNTIME_DIR");
-            if (string.IsNullOrEmpty(temp))
-            {
-                temp = Environment.GetEnvironmentVariable("TMPDIR");
-                if (string.IsNullOrEmpty(temp))
-                {
-                    temp = Environment.GetEnvironmentVariable("TMP");
-                    if (string.IsNullOrEmpty(temp))
-                    {
-                        temp = Environment.GetEnvironmentVariable("TEMP");
-                        if (string.IsNullOrEmpty(temp))
-                        {
-                            temp = "/tmp";
-                        }
-                    }
-                }
-            }
-            return temp;
-        }
-
-        /// <summary>
-        /// Returns true if the current OS platform is Unix based (Unix or MacOSX).
-        /// </summary>
-        /// <returns></returns>
-=======
             => string.Empty;
         [System.Obsolete("Use PipePermutation.GetPipes instead", true)]
->>>>>>> a491f411
         public static bool IsUnix()
             => true;
     }
