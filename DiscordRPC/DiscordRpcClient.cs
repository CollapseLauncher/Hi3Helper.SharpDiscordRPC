﻿using DiscordRPC.Events;
using DiscordRPC.Exceptions;
using DiscordRPC.IO;
using DiscordRPC.Logging;
using DiscordRPC.Message;
using DiscordRPC.Registry;
using DiscordRPC.RPC;
using DiscordRPC.RPC.Commands;
using DiscordRPC.RPC.Payload;
using System;
using System.Diagnostics;

namespace DiscordRPC
{

    /// <summary>
    /// A Discord RPC Client which is used to send Rich Presence updates and receive Join / Spectate events.
    /// </summary>
    public sealed class DiscordRpcClient : IDisposable
    {
        #region Properties

        /// <summary>
        /// Gets a value indicating if the client has registered a URI Scheme. If this is false, Join / Spectate events will fail.
        /// <para>To register a URI Scheme, call <see cref="RegisterUriScheme(string, string)"/>.</para>
        /// </summary>
        public bool HasRegisteredUriScheme { get; private set; }

        /// <summary>
        /// Gets the Application ID of the RPC Client.
        /// </summary>
        public string ApplicationID { get; private set; }

        /// <summary>
        /// Gets the Steam ID of the RPC Client. This value can be null if none was supplied.
        /// </summary>
        public string SteamID { get; private set; }

        /// <summary>
        /// Gets the ID of the process used to run the RPC Client. Discord tracks this process ID and waits for its termination. Defaults to the current application process ID.
        /// </summary>
        public int ProcessID { get; private set; }

        /// <summary>
        /// The maximum size of the message queue received from Discord.
        /// </summary>
        public int MaxQueueSize { get; private set; }

        /// <summary>
        /// The dispose state of the client object.
        /// </summary>
        public bool IsDisposed { get; private set; }

        /// <summary>
        /// The logger used this client and its associated components. <see cref="ILogger"/> are not called safely and can come from any thread. It is upto the <see cref="ILogger"/> to account for this and apply appropriate thread safe methods.
        /// </summary>
        public ILogger Logger
        {
            get { return _logger; }
            set
            {
                this._logger = value;
                if (connection != null) connection.Logger = value;
            }
        }
        private ILogger _logger;

        /// <summary>
        /// Indicates if the client will automatically invoke the events without <see cref="Invoke"/> having to be called.
        /// </summary>
        public bool AutoEvents { get; private set; }

        /// <summary>
        /// Skips sending presences that are identical to the current one.
        /// </summary>
        public bool SkipIdenticalPresence { get; set; }
        #endregion

        /// <summary>
        /// The pipe the discord client is on, ranging from 0 to 9. Use -1 to scan through all pipes.
        /// <para>This property can be used for testing multiple clients. For example, if a Discord Client was on pipe 0, the Discord Canary is most likely on pipe 1.</para>
        /// </summary>
        public int TargetPipe { get; private set; }

        private RpcConnection connection;

        /// <summary>
        /// The current presence that the client has. Gets set with <see cref="SetPresence(RichPresence)"/> and updated on <see cref="OnPresenceUpdate"/>.
        /// </summary>
        public RichPresence CurrentPresence { get; private set; }

        /// <summary>
        /// Current subscription to events. Gets set with <see cref="Subscribe(EventType)"/>, <see cref="UnsubscribeMessage"/> and updated on <see cref="OnSubscribe"/>, <see cref="OnUnsubscribe"/>.
        /// </summary>
        public EventType Subscription { get; private set; }

        /// <summary>
        /// The current discord user. This is updated with the ready event and will be null until the event is fired from the connection.
        /// </summary>
        public User CurrentUser { get; private set; }

        /// <summary>
        /// The current configuration the connection is using. Only becomes available after a ready event.
        /// </summary>
        public Configuration Configuration { get; private set; }

        /// <summary>
        /// Represents if the client has been <see cref="Initialize"/>
        /// </summary>
        public bool IsInitialized { get; private set; }

        /// <summary>
        /// Forces the connection to shutdown gracefully instead of just aborting the connection.
        /// <para>This option helps prevents ghosting in applications where the Process ID is a host and the game is executed within the host (ie: the Unity3D editor). This will tell Discord that we have no presence and we are closing the connection manually, instead of waiting for the process to terminate.</para>
        /// </summary>
        public bool ShutdownOnly
        {
            get { return _shutdownOnly; }
            set
            {
                _shutdownOnly = value;
                if (connection != null) connection.ShutdownOnly = value;
            }
        }
        private bool _shutdownOnly = true;
        private object _sync = new object();

        #region Events

        /// <summary>
        /// Called when the discord client is ready to send and receive messages.
        /// <para>If <see cref="AutoEvents"/> is true then this event will execute on a different thread. If it is not true however, then this event is not invoked until <see cref="Invoke"/> and will be on the calling thread.</para>
        /// </summary>
        public event OnReadyEvent OnReady;

        /// <summary>
        /// Called when connection to the Discord Client is lost. The connection will remain close and unready to accept messages until the Ready event is called again.
        /// <para>If <see cref="AutoEvents"/> is true then this event will execute on a different thread. If it is not true however, then this event is not invoked until <see cref="Invoke"/> and will be on the calling thread.</para>
        /// </summary>
        public event OnCloseEvent OnClose;

        /// <summary>
        /// Called when a error has occured during the transmission of a message. For example, if a bad Rich Presence payload is sent, this event will be called explaining what went wrong.
        /// <para>If <see cref="AutoEvents"/> is true then this event will execute on a different thread. If it is not true however, then this event is not invoked until <see cref="Invoke"/> and will be on the calling thread.</para>
        /// </summary>
        public event OnErrorEvent OnError;

        /// <summary>
        /// Called when the Discord Client has updated the presence.
        /// <para>If <see cref="AutoEvents"/> is true then this event will execute on a different thread. If it is not true however, then this event is not invoked until <see cref="Invoke"/> and will be on the calling thread.</para>
        /// </summary>
        public event OnPresenceUpdateEvent OnPresenceUpdate;

        /// <summary>
        /// Called when the Discord Client has subscribed to an event.
        /// <para>If <see cref="AutoEvents"/> is true then this event will execute on a different thread. If it is not true however, then this event is not invoked until <see cref="Invoke"/> and will be on the calling thread.</para>
        /// </summary>
        public event OnSubscribeEvent OnSubscribe;

        /// <summary>
        /// Called when the Discord Client has unsubscribed from an event.
        /// <para>If <see cref="AutoEvents"/> is true then this event will execute on a different thread. If it is not true however, then this event is not invoked until <see cref="Invoke"/> and will be on the calling thread.</para>
        /// </summary>
        public event OnUnsubscribeEvent OnUnsubscribe;

        /// <summary>
        /// Called when the Discord Client wishes for this process to join a game.
        /// <para>If <see cref="AutoEvents"/> is true then this event will execute on a different thread. If it is not true however, then this event is not invoked until <see cref="Invoke"/> and will be on the calling thread.</para>
        /// </summary>
        public event OnJoinEvent OnJoin;

        /// <summary>
        /// Called when the Discord Client wishes for this process to spectate a game.
        /// <para>If <see cref="AutoEvents"/> is true then this event will execute on a different thread. If it is not true however, then this event is not invoked until <see cref="Invoke"/> and will be on the calling thread.</para>
        /// </summary>
        public event OnSpectateEvent OnSpectate;

        /// <summary>
        /// Called when another discord user requests permission to join this game.
        /// <para>This event is not invoked until <see cref="Invoke"/> is executed.</para>
        /// </summary>
        public event OnJoinRequestedEvent OnJoinRequested;

        /// <summary>
        /// The connection to the discord client was successful. This is called before <see cref="MessageType.Ready"/>.
        /// <para>If <see cref="AutoEvents"/> is true then this event will execute on a different thread. If it is not true however, then this event is not invoked until <see cref="Invoke"/> and will be on the calling thread.</para>
        /// </summary>
        public event OnConnectionEstablishedEvent OnConnectionEstablished;

        /// <summary>
        /// Failed to establish any connection with discord. Discord is potentially not running?
        /// <para>If <see cref="AutoEvents"/> is true then this event will execute on a different thread. If it is not true however, then this event is not invoked until <see cref="Invoke"/> and will be on the calling thread.</para>
        /// </summary>
        public event OnConnectionFailedEvent OnConnectionFailed;

        /// <summary>
        /// The RPC Connection has sent a message. Called before any other event and executed from the RPC Thread.
        /// </summary>
        public event OnRpcMessageEvent OnRpcMessage;
        #endregion

        #region Initialization

        /// <summary>
        /// Creates a new Discord RPC Client which can be used to send Rich Presence and receive Join / Spectate events.
        /// </summary>
        /// <param name="applicationID">The ID of the application created at discord's developers portal.</param>
        public DiscordRpcClient(string applicationID) : this(applicationID, -1) { }

        /// <summary>
        /// Creates a new Discord RPC Client which can be used to send Rich Presence and receive Join / Spectate events. This constructor exposes more advance features such as custom NamedPipeClients and Loggers.
        /// </summary>
        /// <param name="applicationID">The ID of the application created at discord's developers portal.</param>
        /// <param name="pipe">The pipe to connect too. If -1, then the client will scan for the first available instance of Discord.</param>
        /// <param name="logger">The logger used to report messages. If null, then a <see cref="NullLogger"/> will be created and logs will be ignored.</param>
        /// <param name="autoEvents">Should events be automatically invoked from the RPC Thread as they arrive from discord?</param>
        /// <param name="client">The pipe client to use and communicate to discord through. If null, the default <see cref="ManagedNamedPipeClient"/> will be used.</param>
        public DiscordRpcClient(string applicationID, int pipe = -1, ILogger logger = null, bool autoEvents = true, INamedPipeClient client = null)
        {
            // Make sure appID is NOT null.
            if (string.IsNullOrEmpty(applicationID))
                throw new ArgumentNullException("applicationID");

            // Store the properties
            ApplicationID = applicationID.Trim();
            TargetPipe = pipe;
            ProcessID = Process.GetCurrentProcess().Id;
            HasRegisteredUriScheme = false;
            AutoEvents = autoEvents;
            SkipIdenticalPresence = true;

            // Prepare the logger
            _logger = logger ?? new NullLogger();

            // Create the RPC client, giving it the important details
            connection = new RpcConnection(ApplicationID, ProcessID, TargetPipe, client ?? new ManagedNamedPipeClient(), autoEvents ? 0 : 128U)
            {
                ShutdownOnly = _shutdownOnly,
                Logger = _logger
            };

            // Subscribe to its event
            connection.OnRpcMessage += (sender, msg) =>
            {
                if (OnRpcMessage != null)
                    OnRpcMessage.Invoke(this, msg);

                if (AutoEvents)
                    ProcessMessage(msg);
            };
        }

        #endregion

        #region Message Handling
        /// <summary>
        /// Dequeues all the messages from Discord, processes them and then invoke appropriate event handlers. This will process the message and update the internal state before invoking the events. Returns the messages that were invoked in the order they were invoked.
        /// <para>This method cannot be used if <see cref="AutoEvents"/> is enabled.</para>
        /// </summary>
        /// <returns>Returns the messages that were invoked and in the order they were invoked.</returns>
        public IMessage[] Invoke()
        {
            if (AutoEvents)
            {
                Logger.Error("Cannot Invoke client when AutomaticallyInvokeEvents has been set.");
                return new IMessage[0];
                // throw new InvalidOperationException("Cannot Invoke client when AutomaticallyInvokeEvents has been set.");
            }

            // Dequeue all the messages and process them
            IMessage[] messages = connection.DequeueMessages();
            for (int i = 0; i < messages.Length; i++)
            {
                // Do a bit of pre-processing
                var message = messages[i];
                ProcessMessage(message);
            }

            // Finally, return the messages
            return messages;
        }

        /// <summary>
        /// Processes the message, updating our internal state and then invokes the events.
        /// </summary>
        /// <param name="message"></param>
        private void ProcessMessage(IMessage message)
        {
            if (message == null) return;
            switch (message.Type)
            {
                // We got a update, so we will update our current presence
                case MessageType.PresenceUpdate:
                    lock (_sync)
                    {
                        var pm = message as PresenceMessage;
                        if (pm != null)
                        {
                            // We need to merge these presences together
                            if (pm.Presence == null)
                            {
                                CurrentPresence = null;
                            }
                            else if (CurrentPresence == null)
                            {
                                CurrentPresence = (new RichPresence()).Merge(pm.Presence);
                            }
                            else
                            {
                                CurrentPresence.Merge(pm.Presence);
                            }

                            // Update the message
                            pm.Presence = CurrentPresence;
                        }
                    }

                    if (OnPresenceUpdate != null)
                        OnPresenceUpdate.Invoke(this, message as PresenceMessage);

                    break;

                // Update our configuration
                case MessageType.Ready:
                    var rm = message as ReadyMessage;
                    if (rm != null)
                    {
                        lock (_sync)
                        {
                            Configuration = rm.Configuration;
                            CurrentUser = rm.User;
                        }

                        // Resend our presence and subscription
                        SynchronizeState();
                    }

<<<<<<< HEAD
                    if (OnReady != null)
=======
                    if (OnReady != null) 
>>>>>>> 76699932
                        OnReady.Invoke(this, message as ReadyMessage);

                    break;

                case MessageType.Close:
                    if (OnClose != null)
                        OnClose.Invoke(this, message as CloseMessage);
                    break;

                case MessageType.Error:
                    if (OnError != null)
                        OnError.Invoke(this, message as ErrorMessage);
                    break;

                // Update the request's CDN for the avatar helpers
                case MessageType.JoinRequest:
                    if (Configuration != null)
                    {
                        // Update the User object within the join request if the current Cdn
                        var jrm = message as JoinRequestMessage;
                        if (jrm != null) jrm.User.SetConfiguration(Configuration);
                    }
                    if (OnJoinRequested != null)
                        OnJoinRequested.Invoke(this, message as JoinRequestMessage);
                    break;

                case MessageType.Subscribe:
                    lock (_sync)
                    {
                        var sub = message as SubscribeMessage;
                        Subscription |= sub.Event;
                    }

<<<<<<< HEAD
                    if (OnSubscribe != null)
=======
                    if (OnSubscribe != null) 
>>>>>>> 76699932
                        OnSubscribe.Invoke(this, message as SubscribeMessage);

                    break;

                case MessageType.Unsubscribe:
                    lock (_sync)
                    {
                        var unsub = message as UnsubscribeMessage;
                        Subscription &= ~unsub.Event;
                    }

                    if (OnUnsubscribe != null)
                        OnUnsubscribe.Invoke(this, message as UnsubscribeMessage);

                    break;

                case MessageType.Join:
                    if (OnJoin != null)
                        OnJoin.Invoke(this, message as JoinMessage);
                    break;

                case MessageType.Spectate:
                    if (OnSpectate != null)
                        OnSpectate.Invoke(this, message as SpectateMessage);
                    break;

                case MessageType.ConnectionEstablished:
                    if (OnConnectionEstablished != null)
                        OnConnectionEstablished.Invoke(this, message as ConnectionEstablishedMessage);
                    break;

                case MessageType.ConnectionFailed:
                    if (OnConnectionFailed != null)
                        OnConnectionFailed.Invoke(this, message as ConnectionFailedMessage);
                    break;

                // We got a message we dont know what to do with.
                default:
                    Logger.Error("Message was queued with no appropriate handle! {0}", message.Type);
                    break;
            }
        }
        #endregion

        /// <summary>
        /// Respond to a Join Request. All requests will timeout after 30 seconds.
        /// <para>Because of the 30 second timeout, it is recommended to call <seealso cref="Invoke"/> faster than every 15 seconds to give your users adequate time to respond to the request.</para>
        /// </summary>
        /// <param name="request">The request that is being responded too.</param>
        /// <param name="acceptRequest">Accept the join request.</param>
        public void Respond(JoinRequestMessage request, bool acceptRequest)
        {
            if (IsDisposed)
                throw new ObjectDisposedException("Discord IPC Client");

            if (connection == null)
                throw new ObjectDisposedException("Connection", "Cannot initialize as the connection has been deinitialized");

            if (!IsInitialized)
                throw new UninitializedException();

            connection.EnqueueCommand(new RespondCommand() { Accept = acceptRequest, UserID = request.User.ID.ToString() });
        }

        /// <summary>
        /// Sets the Rich Presence.
        /// </summary>
        /// <param name="presence">The Rich Presence to set on the current Discord user.</param>
        public void SetPresence(RichPresence presence)
        {
            if (IsDisposed)
                throw new ObjectDisposedException("Discord IPC Client");

            if (connection == null)
                throw new ObjectDisposedException("Connection", "Cannot initialize as the connection has been deinitialized");

            if (!IsInitialized)
                Logger.Warning("The client is not yet initialized, storing the presence as a state instead.");

            // Send the event
            if (presence == null)
            {
                // Clear the presence
                if (!SkipIdenticalPresence || CurrentPresence != null)
                    connection.EnqueueCommand(new PresenceCommand() { PID = this.ProcessID, Presence = null });
            }
            else
            {
                // Send valid presence
                // Validate the presence with our settings
                if (presence.HasSecrets() && !HasRegisteredUriScheme)
                    throw new BadPresenceException("Cannot send a presence with secrets as this object has not registered a URI scheme. Please enable the uri scheme registration in the DiscordRpcClient constructor.");

                if (presence.HasParty() && presence.Party.Max < presence.Party.Size)
                    throw new BadPresenceException("Presence maximum party size cannot be smaller than the current size.");

                if (presence.HasSecrets() && !presence.HasParty())
                    Logger.Warning("The presence has set the secrets but no buttons will show as there is no party available.");

                // Send the presence, but only if we are not skipping
                if (!SkipIdenticalPresence || !presence.Matches(CurrentPresence))
                    connection.EnqueueCommand(new PresenceCommand() { PID = this.ProcessID, Presence = presence.Clone() });
            }

            // Update our local store
            lock (_sync)
            {
                CurrentPresence = presence?.Clone();
            }
        }

        #region Updates

        /// <summary>
        /// Updates the values assigned in the delegate passed
        /// </summary>
        /// <param name="func">Delegate used to update the rich presence</param>
        /// <returns>Updated Rich Presence</returns>
        public RichPresence Update(Action<RichPresence> func)
        {
            if (!IsInitialized)
                throw new UninitializedException();

            // Clone the presence
            RichPresence presence;
            lock (_sync)
            {
                presence = CurrentPresence == null ? new RichPresence() : CurrentPresence.Clone();
            }

            func(presence);
            SetPresence(presence);

            return presence;
        }

        /// <summary>
        /// Updates only the <see cref="BaseRichPresence.Type"/> of the <see cref="CurrentPresence"/> and sends the updated presence to Discord. Returns the newly edited Rich Presence.
        /// </summary>
        /// <param name="type">The type of the Rich Presence</param>
        /// <returns>Updated Rich Presence</returns>
        public RichPresence UpdateType(ActivityType type) => Update(p => p.Type = type);

        /// <summary>
        /// Updates only the <see cref="RichPresence.Buttons"/> of the <see cref="CurrentPresence"/> and updates/removes the buttons. Returns the newly edited Rich Presence.
        /// </summary>
        /// <param name="buttons">The buttons of the Rich Presence</param>
        /// <returns>Updated Rich Presence</returns>
        public RichPresence UpdateButtons(Button[] buttons = null) => Update(p => p.Buttons = buttons);

        /// <summary>
        /// Updates only the <see cref="RichPresence.Buttons"/> of the <see cref="CurrentPresence"/> and updates the button with the given index. Returns the newly edited Rich Presence.
        /// </summary>
        /// <param name="button">The buttons of the Rich Presence</param>
        /// <param name="index">The number of the button</param>
        /// <returns>Updated Rich Presence</returns>
        public RichPresence SetButton(Button button, int index = 0) => Update(p => p.Buttons[index] = button);

        /// <summary>
        /// Updates only the <see cref="BaseRichPresence.Details"/> of the <see cref="CurrentPresence"/> and sends the updated presence to Discord. Returns the newly edited Rich Presence.
        /// </summary>
        /// <param name="details">The details of the Rich Presence</param>
        /// <returns>Updated Rich Presence</returns>
        public RichPresence UpdateDetails(string details) => Update(p => p.Details = details);

<<<<<<< HEAD
            // Clone the presence
            RichPresence presence;
            lock (_sync)
            {
                if (CurrentPresence == null) { presence = new RichPresence(); }
                else { presence = CurrentPresence.Clone(); }
            }

            // Update the value
            presence.Details = details;
            SetPresence(presence);
            return presence;
        }
=======
>>>>>>> 76699932
        /// <summary>
        /// Updates only the <see cref="BaseRichPresence.State"/> of the <see cref="CurrentPresence"/> and sends the updated presence to Discord. Returns the newly edited Rich Presence.
        /// </summary>
        /// <param name="state">The state of the Rich Presence</param>
        /// <returns>Updated Rich Presence</returns>
        public RichPresence UpdateState(string state) => Update(p => p.State = state);

<<<<<<< HEAD
            // Clone the presence
            RichPresence presence;
            lock (_sync)
            {
                if (CurrentPresence == null) { presence = new RichPresence(); }
                else { presence = CurrentPresence.Clone(); }
            }

            // Update the value
            presence.State = state;
            SetPresence(presence);
            return presence;
        }
=======
>>>>>>> 76699932
        /// <summary>
        /// Updates only the <see cref="BaseRichPresence.Party"/> of the <see cref="CurrentPresence"/> and sends the updated presence to Discord. Returns the newly edited Rich Presence.
        /// </summary>
        /// <param name="party">The party of the Rich Presence</param>
        /// <returns>Updated Rich Presence</returns>
        public RichPresence UpdateParty(Party party) => Update(p => p.Party = party);

<<<<<<< HEAD
            // Clone the presence
            RichPresence presence;
            lock (_sync)
            {
                if (CurrentPresence == null) { presence = new RichPresence(); }
                else { presence = CurrentPresence.Clone(); }
            }

            // Update the value
            presence.Party = party;
            SetPresence(presence);
            return presence;
        }
=======
>>>>>>> 76699932
        /// <summary>
        /// Updates the <see cref="Party.Size"/> of the <see cref="CurrentPresence"/> and sends the update presence to Discord. Returns the newly edited Rich Presence.
        /// <para>Will return null if no presence exists and will throw a new <see cref="NullReferenceException"/> if the Party does not exist.</para>
        /// </summary>
        /// <param name="size">The new size of the party. It cannot be greater than <see cref="Party.Max"/></param>
        /// <returns>Updated Rich Presence</returns>
        public RichPresence UpdatePartySize(int size) => Update(p =>
        {
<<<<<<< HEAD
            if (!IsInitialized)
                throw new UninitializedException();

            // Clone the presence
            RichPresence presence;
            lock (_sync)
            {
                if (CurrentPresence == null) { presence = new RichPresence(); }
                else { presence = CurrentPresence.Clone(); }
            }

            // Ensure it has a party
            if (presence.Party == null)
                throw new BadPresenceException("Cannot set the size of the party if the party does not exist");

            // Update the value
            presence.Party.Size = size;
            SetPresence(presence);
            return presence;
        }
=======
            // Ensure we have a party going on
            if (p.Party == null)
                throw new BadPresenceException("Cannot set the size of the party if the party does not exist");

            // Update the size
            p.Party.Size = size;
        });
>>>>>>> 76699932

        /// <summary>
        /// Updates the <see cref="Party.Size"/> of the <see cref="CurrentPresence"/> and sends the update presence to Discord. Returns the newly edited Rich Presence.
        /// <para>Will return null if no presence exists and will throw a new <see cref="NullReferenceException"/> if the Party does not exist.</para>
        /// </summary>
        /// <param name="size">The new size of the party. It cannot be greater than <see cref="Party.Max"/></param>
        /// <param name="max">The new size of the party. It cannot be smaller than <see cref="Party.Size"/></param>
        /// <returns>Updated Rich Presence</returns>
        public RichPresence UpdatePartySize(int size, int max) => Update(p =>
        {
<<<<<<< HEAD
            if (!IsInitialized)
                throw new UninitializedException();

            // Clone the presence
            RichPresence presence;
            lock (_sync)
            {
                if (CurrentPresence == null) { presence = new RichPresence(); }
                else { presence = CurrentPresence.Clone(); }
            }

            // Ensure it has a party
            if (presence.Party == null)
                throw new BadPresenceException("Cannot set the size of the party if the party does not exist");

            // Update the value
            presence.Party.Size = size;
            presence.Party.Max = max;
            SetPresence(presence);
            return presence;
        }
=======
            // Ensure we have a party going on
            if (p.Party == null)
                throw new BadPresenceException("Cannot set the size of the party if the party does not exist");

            p.Party.Size = size;
            p.Party.Max = max;
        });
>>>>>>> 76699932

        /// <summary>
        /// Updates the large <see cref="Assets"/> of the <see cref="CurrentPresence"/> and sends the updated presence to Discord. Both <paramref name="key"/> and <paramref name="tooltip"/> are optional and will be ignored it null.
        /// </summary>
        /// <param name="key">Optional: The new key to set the asset too</param>
        /// <param name="tooltip">Optional: The new tooltip to display on the asset</param>
        /// <returns>Updated Rich Presence</returns>
        public RichPresence UpdateLargeAsset(string key = null, string tooltip = null) => Update(p =>
        {
<<<<<<< HEAD
            if (!IsInitialized)
                throw new UninitializedException();
            // Clone the presence
            RichPresence presence;
            lock (_sync)
            {
                if (CurrentPresence == null) { presence = new RichPresence(); }
                else { presence = CurrentPresence.Clone(); }
            }

            // Update the value
            if (presence.Assets == null) presence.Assets = new Assets();
            presence.Assets.LargeImageKey = key ?? presence.Assets.LargeImageKey;
            presence.Assets.LargeImageText = tooltip ?? presence.Assets.LargeImageText;
            SetPresence(presence);
            return presence;
        }
=======
            if (p.Assets == null)
                p.Assets = new Assets();

            p.Assets.LargeImageKey = key ?? p.Assets.LargeImageKey;
            p.Assets.LargeImageText = tooltip ?? p.Assets.LargeImageText;
        });
>>>>>>> 76699932

        /// <summary>
        /// Updates the small <see cref="Assets"/> of the <see cref="CurrentPresence"/> and sends the updated presence to Discord. Both <paramref name="key"/> and <paramref name="tooltip"/> are optional and will be ignored it null.
        /// </summary>
        /// <param name="key">Optional: The new key to set the asset too</param>
        /// <param name="tooltip">Optional: The new tooltip to display on the asset</param>
        /// <returns>Updated Rich Presence</returns>
        public RichPresence UpdateSmallAsset(string key = null, string tooltip = null) => Update(p =>
        {
<<<<<<< HEAD
            if (!IsInitialized)
                throw new UninitializedException();
            // Clone the presence
            RichPresence presence;
            lock (_sync)
            {
                if (CurrentPresence == null) { presence = new RichPresence(); }
                else { presence = CurrentPresence.Clone(); }
            }

            // Update the value
            if (presence.Assets == null) presence.Assets = new Assets();
            presence.Assets.SmallImageKey = key ?? presence.Assets.SmallImageKey;
            presence.Assets.SmallImageText = tooltip ?? presence.Assets.SmallImageText;
            SetPresence(presence);
            return presence;
        }
=======
            if (p.Assets == null)
                p.Assets = new Assets();

            p.Assets.SmallImageKey = key ?? p.Assets.SmallImageKey;
            p.Assets.SmallImageText = tooltip ?? p.Assets.SmallImageText;
        });
>>>>>>> 76699932

        /// <summary>
        /// Updates the <see cref="Secrets"/> of the <see cref="CurrentPresence"/> and sends the updated presence to Discord. Will override previous secret entirely.
        /// </summary>
        /// <param name="secrets">The new secret to send to discord.</param>
        /// <returns>Updated Rich Presence</returns>
<<<<<<< HEAD
        public RichPresence UpdateSecrets(Secrets secrets)
        {
            if (!IsInitialized)
                throw new UninitializedException();

            // Clone the presence
            RichPresence presence;
            lock (_sync)
            {
                if (CurrentPresence == null) { presence = new RichPresence(); }
                else { presence = CurrentPresence.Clone(); }
            }

            // Update the value
            presence.Secrets = secrets;
            SetPresence(presence);
            return presence;
        }
=======
        public RichPresence UpdateSecrets(Secrets secrets) => Update(p => p.Secrets = secrets);
>>>>>>> 76699932

        /// <summary>
        /// Sets the start time of the <see cref="CurrentPresence"/> to now and sends the updated presence to Discord.
        /// </summary>
        /// <returns>Updated Rich Presence</returns>
        public RichPresence UpdateStartTime() => UpdateStartTime(DateTime.UtcNow);

        /// <summary>
        /// Sets the start time of the <see cref="CurrentPresence"/> and sends the updated presence to Discord.
        /// </summary>
        /// <param name="time">The new time for the start</param>
        /// <returns>Updated Rich Presence</returns>
        public RichPresence UpdateStartTime(DateTime time) => Update(p =>
        {
            if (p.Timestamps == null)
                p.Timestamps = new Timestamps();

<<<<<<< HEAD
            // Clone the presence
            RichPresence presence;
            lock (_sync)
            {
                if (CurrentPresence == null) { presence = new RichPresence(); }
                else { presence = CurrentPresence.Clone(); }
            }

            // Update the value
            if (presence.Timestamps == null) presence.Timestamps = new Timestamps();
            presence.Timestamps.Start = time;
            SetPresence(presence);
            return presence;
        }
=======
            p.Timestamps.Start = time;
        });
>>>>>>> 76699932

        /// <summary>
        /// Sets the end time of the <see cref="CurrentPresence"/> to now and sends the updated presence to Discord.
        /// </summary>
        /// <returns>Updated Rich Presence</returns>
        public RichPresence UpdateEndTime() => UpdateEndTime(DateTime.UtcNow);

        /// <summary>
        /// Sets the end time of the <see cref="CurrentPresence"/> and sends the updated presence to Discord.
        /// </summary>
        /// <param name="time">The new time for the end</param>
        /// <returns>Updated Rich Presence</returns>
        public RichPresence UpdateEndTime(DateTime time) => Update(p =>
        {
            if (p.Timestamps == null)
                p.Timestamps = new Timestamps();

<<<<<<< HEAD
            // Clone the presence
            RichPresence presence;
            lock (_sync)
            {
                if (CurrentPresence == null) { presence = new RichPresence(); }
                else { presence = CurrentPresence.Clone(); }
            }

            // Update the value
            if (presence.Timestamps == null) presence.Timestamps = new Timestamps();
            presence.Timestamps.End = time;
            SetPresence(presence);
            return presence;
        }
=======
            p.Timestamps.End = time;
        });
>>>>>>> 76699932

        /// <summary>
        /// Sets the start and end time of <see cref="CurrentPresence"/> to null and sends it to Discord.
        /// </summary>
        /// <returns>Updated Rich Presence</returns>
        public RichPresence UpdateClearTime() => Update(p => p.Timestamps = null);

<<<<<<< HEAD
            // Clone the presence
            RichPresence presence;
            lock (_sync)
            {
                if (CurrentPresence == null) { presence = new RichPresence(); }
                else { presence = CurrentPresence.Clone(); }
            }

            // Update the value
            presence.Timestamps = null;
            SetPresence(presence);
            return presence;
        }
=======
>>>>>>> 76699932
        #endregion

        /// <summary>
        /// Clears the Rich Presence. Use this just before disposal to prevent ghosting.
        /// </summary>
        public void ClearPresence()
        {
            if (IsDisposed)
                throw new ObjectDisposedException("Discord IPC Client");

            if (!IsInitialized)
                throw new UninitializedException();

            if (connection == null)
                throw new ObjectDisposedException("Connection", "Cannot initialize as the connection has been deinitialized");

            // Just a wrapper function for sending null
            SetPresence(null);
        }

        #region Subscriptions

        /// <summary>
        /// Registers the application executable to a custom URI Scheme.
        /// <para>This is required for the Join and Spectate features. Discord will run this custom URI Scheme to launch your application when a user presses either of the buttons.</para>
        /// </summary>
        /// <param name="steamAppID">Optional Steam ID. If supplied, Discord will launch the game through steam instead of directly calling it.</param>
        /// <param name="executable">The path to the executable. If null, the path to the current executable will be used instead.</param>
        /// <returns></returns>
        public bool RegisterUriScheme(string steamAppID = null, string executable = null)
        {
            var urischeme = new UriSchemeRegister(_logger, ApplicationID, steamAppID, executable);
            return HasRegisteredUriScheme = urischeme.RegisterUriScheme();
        }

        /// <summary>
        /// Subscribes to an event sent from discord. Used for Join / Spectate feature.
        /// <para>Requires the UriScheme to be registered.</para>
        /// </summary>
        /// <param name="type">The event type to subscribe to</param>
        public void Subscribe(EventType type) { SetSubscription(Subscription | type); }

        /// <summary>
        /// Unsubscribe from the event sent by discord. Used for Join / Spectate feature.
        /// <para>Requires the UriScheme to be registered.</para>
        /// </summary>
        /// <param name="type">The event type to unsubscribe from</param>
        public void Unsubscribe(EventType type) { SetSubscription(Subscription & ~type); }

        /// <summary>
        /// Sets the subscription to the events sent from Discord.
        /// <para>Requires the UriScheme to be registered.</para>
        /// </summary>
        /// <param name="type">The new subscription as a flag. Events selected in the flag will be subscribed too and the other events will be unsubscribed.</param>
        public void SetSubscription(EventType type)
        {
            if (IsInitialized)
            {
                // Calculate what needs to be unsubscribed
                SubscribeToTypes(Subscription & ~type, true);
                SubscribeToTypes(~Subscription & type, false);
            }
            else
            {
                Logger.Warning("Client has not yet initialized, but events are being subscribed too. Storing them as state instead.");
            }

            lock (_sync)
            {
                Subscription = type;
            }
        }

        /// <summary>
        /// Simple helper function that will subscribe to the specified types in the flag.
        /// </summary>
        /// <param name="type">The flag to subscribe to</param>
        /// <param name="isUnsubscribe">Represents if the unsubscribe payload should be sent instead.</param>
        private void SubscribeToTypes(EventType type, bool isUnsubscribe)
        {
            // Because of SetSubscription, this can actually be none as there is no differences.
            // If that is the case, we should just stop here
            if (type == EventType.None) return;

            // We cannot do anything if we are disposed or missing our connection.
            if (IsDisposed)
                throw new ObjectDisposedException("Discord IPC Client");

            if (!IsInitialized)
                throw new UninitializedException();

            if (connection == null)
                throw new ObjectDisposedException("Connection", "Cannot initialize as the connection has been deinitialized");

            // We dont have the Uri Scheme registered, we should throw a exception to tell the user.
            if (!HasRegisteredUriScheme)
                throw new InvalidConfigurationException("Cannot subscribe/unsubscribe to an event as this application has not registered a URI Scheme. Call RegisterUriScheme().");

            // Add the subscribe command to be sent when the connection is able too
            if ((type & EventType.Spectate) == EventType.Spectate)
                connection.EnqueueCommand(new SubscribeCommand() { Event = ServerEvent.ACTIVITY_SPECTATE, IsUnsubscribe = isUnsubscribe });

            if ((type & EventType.Join) == EventType.Join)
                connection.EnqueueCommand(new SubscribeCommand() { Event = ServerEvent.ACTIVITY_JOIN, IsUnsubscribe = isUnsubscribe });

            if ((type & EventType.JoinRequest) == EventType.JoinRequest)
                connection.EnqueueCommand(new SubscribeCommand() { Event = ServerEvent.ACTIVITY_JOIN_REQUEST, IsUnsubscribe = isUnsubscribe });
        }

        #endregion

        /// <summary>
        /// Resends the current presence and subscription. This is used when Ready is called to keep the current state within discord.
        /// </summary>
        public void SynchronizeState()
        {
            // Cannot sync over uninitialized connection
            if (!IsInitialized)
                throw new UninitializedException();

            // Set the presence and if we have registered the uri scheme, resubscribe.
            SetPresence(CurrentPresence);
            if (HasRegisteredUriScheme)
                SubscribeToTypes(Subscription, false);
        }

        /// <summary>
        /// Attempts to initialize a connection to the Discord IPC.
        /// </summary>
        /// <returns></returns>
        public bool Initialize()
        {
            if (IsDisposed)
                throw new ObjectDisposedException("Discord IPC Client");

            if (IsInitialized)
                throw new UninitializedException("Cannot initialize a client that is already initialized");

            if (connection == null)
                throw new ObjectDisposedException("Connection", "Cannot initialize as the connection has been deinitialized");

            return IsInitialized = connection.AttemptConnection();
        }

        /// <summary>
        /// Attempts to disconnect and deinitialize the IPC connection while retaining the settings.
        /// </summary>
        public void Deinitialize()
        {
            if (!IsInitialized)
                throw new UninitializedException("Cannot deinitialize a client that has not been initialized.");

            connection.Close();
            IsInitialized = false;
        }

        /// <summary>
        /// Terminates the connection to Discord and disposes of the object.
        /// </summary>
        public void Dispose()
        {
            if (IsDisposed) return;
            if (IsInitialized) Deinitialize();
            IsDisposed = true;
        }

    }
}<|MERGE_RESOLUTION|>--- conflicted
+++ resolved
@@ -1,4 +1,4 @@
-﻿using DiscordRPC.Events;
+using DiscordRPC.Events;
 using DiscordRPC.Exceptions;
 using DiscordRPC.IO;
 using DiscordRPC.Logging;
@@ -335,11 +335,7 @@
                         SynchronizeState();
                     }
 
-<<<<<<< HEAD
-                    if (OnReady != null)
-=======
                     if (OnReady != null) 
->>>>>>> 76699932
                         OnReady.Invoke(this, message as ReadyMessage);
 
                     break;
@@ -373,11 +369,7 @@
                         Subscription |= sub.Event;
                     }
 
-<<<<<<< HEAD
-                    if (OnSubscribe != null)
-=======
                     if (OnSubscribe != null) 
->>>>>>> 76699932
                         OnSubscribe.Invoke(this, message as SubscribeMessage);
 
                     break;
@@ -543,22 +535,6 @@
         /// <returns>Updated Rich Presence</returns>
         public RichPresence UpdateDetails(string details) => Update(p => p.Details = details);
 
-<<<<<<< HEAD
-            // Clone the presence
-            RichPresence presence;
-            lock (_sync)
-            {
-                if (CurrentPresence == null) { presence = new RichPresence(); }
-                else { presence = CurrentPresence.Clone(); }
-            }
-
-            // Update the value
-            presence.Details = details;
-            SetPresence(presence);
-            return presence;
-        }
-=======
->>>>>>> 76699932
         /// <summary>
         /// Updates only the <see cref="BaseRichPresence.State"/> of the <see cref="CurrentPresence"/> and sends the updated presence to Discord. Returns the newly edited Rich Presence.
         /// </summary>
@@ -566,22 +542,6 @@
         /// <returns>Updated Rich Presence</returns>
         public RichPresence UpdateState(string state) => Update(p => p.State = state);
 
-<<<<<<< HEAD
-            // Clone the presence
-            RichPresence presence;
-            lock (_sync)
-            {
-                if (CurrentPresence == null) { presence = new RichPresence(); }
-                else { presence = CurrentPresence.Clone(); }
-            }
-
-            // Update the value
-            presence.State = state;
-            SetPresence(presence);
-            return presence;
-        }
-=======
->>>>>>> 76699932
         /// <summary>
         /// Updates only the <see cref="BaseRichPresence.Party"/> of the <see cref="CurrentPresence"/> and sends the updated presence to Discord. Returns the newly edited Rich Presence.
         /// </summary>
@@ -589,22 +549,6 @@
         /// <returns>Updated Rich Presence</returns>
         public RichPresence UpdateParty(Party party) => Update(p => p.Party = party);
 
-<<<<<<< HEAD
-            // Clone the presence
-            RichPresence presence;
-            lock (_sync)
-            {
-                if (CurrentPresence == null) { presence = new RichPresence(); }
-                else { presence = CurrentPresence.Clone(); }
-            }
-
-            // Update the value
-            presence.Party = party;
-            SetPresence(presence);
-            return presence;
-        }
-=======
->>>>>>> 76699932
         /// <summary>
         /// Updates the <see cref="Party.Size"/> of the <see cref="CurrentPresence"/> and sends the update presence to Discord. Returns the newly edited Rich Presence.
         /// <para>Will return null if no presence exists and will throw a new <see cref="NullReferenceException"/> if the Party does not exist.</para>
@@ -613,28 +557,6 @@
         /// <returns>Updated Rich Presence</returns>
         public RichPresence UpdatePartySize(int size) => Update(p =>
         {
-<<<<<<< HEAD
-            if (!IsInitialized)
-                throw new UninitializedException();
-
-            // Clone the presence
-            RichPresence presence;
-            lock (_sync)
-            {
-                if (CurrentPresence == null) { presence = new RichPresence(); }
-                else { presence = CurrentPresence.Clone(); }
-            }
-
-            // Ensure it has a party
-            if (presence.Party == null)
-                throw new BadPresenceException("Cannot set the size of the party if the party does not exist");
-
-            // Update the value
-            presence.Party.Size = size;
-            SetPresence(presence);
-            return presence;
-        }
-=======
             // Ensure we have a party going on
             if (p.Party == null)
                 throw new BadPresenceException("Cannot set the size of the party if the party does not exist");
@@ -642,7 +564,6 @@
             // Update the size
             p.Party.Size = size;
         });
->>>>>>> 76699932
 
         /// <summary>
         /// Updates the <see cref="Party.Size"/> of the <see cref="CurrentPresence"/> and sends the update presence to Discord. Returns the newly edited Rich Presence.
@@ -653,29 +574,6 @@
         /// <returns>Updated Rich Presence</returns>
         public RichPresence UpdatePartySize(int size, int max) => Update(p =>
         {
-<<<<<<< HEAD
-            if (!IsInitialized)
-                throw new UninitializedException();
-
-            // Clone the presence
-            RichPresence presence;
-            lock (_sync)
-            {
-                if (CurrentPresence == null) { presence = new RichPresence(); }
-                else { presence = CurrentPresence.Clone(); }
-            }
-
-            // Ensure it has a party
-            if (presence.Party == null)
-                throw new BadPresenceException("Cannot set the size of the party if the party does not exist");
-
-            // Update the value
-            presence.Party.Size = size;
-            presence.Party.Max = max;
-            SetPresence(presence);
-            return presence;
-        }
-=======
             // Ensure we have a party going on
             if (p.Party == null)
                 throw new BadPresenceException("Cannot set the size of the party if the party does not exist");
@@ -683,7 +581,6 @@
             p.Party.Size = size;
             p.Party.Max = max;
         });
->>>>>>> 76699932
 
         /// <summary>
         /// Updates the large <see cref="Assets"/> of the <see cref="CurrentPresence"/> and sends the updated presence to Discord. Both <paramref name="key"/> and <paramref name="tooltip"/> are optional and will be ignored it null.
@@ -693,32 +590,12 @@
         /// <returns>Updated Rich Presence</returns>
         public RichPresence UpdateLargeAsset(string key = null, string tooltip = null) => Update(p =>
         {
-<<<<<<< HEAD
-            if (!IsInitialized)
-                throw new UninitializedException();
-            // Clone the presence
-            RichPresence presence;
-            lock (_sync)
-            {
-                if (CurrentPresence == null) { presence = new RichPresence(); }
-                else { presence = CurrentPresence.Clone(); }
-            }
-
-            // Update the value
-            if (presence.Assets == null) presence.Assets = new Assets();
-            presence.Assets.LargeImageKey = key ?? presence.Assets.LargeImageKey;
-            presence.Assets.LargeImageText = tooltip ?? presence.Assets.LargeImageText;
-            SetPresence(presence);
-            return presence;
-        }
-=======
             if (p.Assets == null)
                 p.Assets = new Assets();
 
             p.Assets.LargeImageKey = key ?? p.Assets.LargeImageKey;
             p.Assets.LargeImageText = tooltip ?? p.Assets.LargeImageText;
         });
->>>>>>> 76699932
 
         /// <summary>
         /// Updates the small <see cref="Assets"/> of the <see cref="CurrentPresence"/> and sends the updated presence to Discord. Both <paramref name="key"/> and <paramref name="tooltip"/> are optional and will be ignored it null.
@@ -728,60 +605,19 @@
         /// <returns>Updated Rich Presence</returns>
         public RichPresence UpdateSmallAsset(string key = null, string tooltip = null) => Update(p =>
         {
-<<<<<<< HEAD
-            if (!IsInitialized)
-                throw new UninitializedException();
-            // Clone the presence
-            RichPresence presence;
-            lock (_sync)
-            {
-                if (CurrentPresence == null) { presence = new RichPresence(); }
-                else { presence = CurrentPresence.Clone(); }
-            }
-
-            // Update the value
-            if (presence.Assets == null) presence.Assets = new Assets();
-            presence.Assets.SmallImageKey = key ?? presence.Assets.SmallImageKey;
-            presence.Assets.SmallImageText = tooltip ?? presence.Assets.SmallImageText;
-            SetPresence(presence);
-            return presence;
-        }
-=======
             if (p.Assets == null)
                 p.Assets = new Assets();
 
             p.Assets.SmallImageKey = key ?? p.Assets.SmallImageKey;
             p.Assets.SmallImageText = tooltip ?? p.Assets.SmallImageText;
         });
->>>>>>> 76699932
 
         /// <summary>
         /// Updates the <see cref="Secrets"/> of the <see cref="CurrentPresence"/> and sends the updated presence to Discord. Will override previous secret entirely.
         /// </summary>
         /// <param name="secrets">The new secret to send to discord.</param>
         /// <returns>Updated Rich Presence</returns>
-<<<<<<< HEAD
-        public RichPresence UpdateSecrets(Secrets secrets)
-        {
-            if (!IsInitialized)
-                throw new UninitializedException();
-
-            // Clone the presence
-            RichPresence presence;
-            lock (_sync)
-            {
-                if (CurrentPresence == null) { presence = new RichPresence(); }
-                else { presence = CurrentPresence.Clone(); }
-            }
-
-            // Update the value
-            presence.Secrets = secrets;
-            SetPresence(presence);
-            return presence;
-        }
-=======
         public RichPresence UpdateSecrets(Secrets secrets) => Update(p => p.Secrets = secrets);
->>>>>>> 76699932
 
         /// <summary>
         /// Sets the start time of the <see cref="CurrentPresence"/> to now and sends the updated presence to Discord.
@@ -799,25 +635,8 @@
             if (p.Timestamps == null)
                 p.Timestamps = new Timestamps();
 
-<<<<<<< HEAD
-            // Clone the presence
-            RichPresence presence;
-            lock (_sync)
-            {
-                if (CurrentPresence == null) { presence = new RichPresence(); }
-                else { presence = CurrentPresence.Clone(); }
-            }
-
-            // Update the value
-            if (presence.Timestamps == null) presence.Timestamps = new Timestamps();
-            presence.Timestamps.Start = time;
-            SetPresence(presence);
-            return presence;
-        }
-=======
             p.Timestamps.Start = time;
         });
->>>>>>> 76699932
 
         /// <summary>
         /// Sets the end time of the <see cref="CurrentPresence"/> to now and sends the updated presence to Discord.
@@ -835,25 +654,8 @@
             if (p.Timestamps == null)
                 p.Timestamps = new Timestamps();
 
-<<<<<<< HEAD
-            // Clone the presence
-            RichPresence presence;
-            lock (_sync)
-            {
-                if (CurrentPresence == null) { presence = new RichPresence(); }
-                else { presence = CurrentPresence.Clone(); }
-            }
-
-            // Update the value
-            if (presence.Timestamps == null) presence.Timestamps = new Timestamps();
-            presence.Timestamps.End = time;
-            SetPresence(presence);
-            return presence;
-        }
-=======
             p.Timestamps.End = time;
         });
->>>>>>> 76699932
 
         /// <summary>
         /// Sets the start and end time of <see cref="CurrentPresence"/> to null and sends it to Discord.
@@ -861,22 +663,6 @@
         /// <returns>Updated Rich Presence</returns>
         public RichPresence UpdateClearTime() => Update(p => p.Timestamps = null);
 
-<<<<<<< HEAD
-            // Clone the presence
-            RichPresence presence;
-            lock (_sync)
-            {
-                if (CurrentPresence == null) { presence = new RichPresence(); }
-                else { presence = CurrentPresence.Clone(); }
-            }
-
-            // Update the value
-            presence.Timestamps = null;
-            SetPresence(presence);
-            return presence;
-        }
-=======
->>>>>>> 76699932
         #endregion
 
         /// <summary>
