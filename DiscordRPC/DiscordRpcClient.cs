using DiscordRPC.Events;
using DiscordRPC.Exceptions;
using DiscordRPC.IO;
using DiscordRPC.Logging;
using DiscordRPC.Message;
using DiscordRPC.Registry;
using DiscordRPC.RPC;
using DiscordRPC.RPC.Commands;
using DiscordRPC.RPC.Payload;
using Microsoft.Extensions.Logging;
using System;
using System.Diagnostics;
// ReSharper disable UnusedAutoPropertyAccessor.Global
// ReSharper disable UnusedAutoPropertyAccessor.Local
// ReSharper disable UnusedMember.Global
// ReSharper disable AutoPropertyCanBeMadeGetOnly.Local
// ReSharper disable IdentifierTypo

namespace DiscordRPC
{

    /// <summary>
    /// A Discord RPC Client which is used to send Rich Presence updates and receive Join events.
    /// </summary>
    public sealed class DiscordRpcClient : IDisposable
    {
        #region Properties

        /// <summary>
        /// Gets a value indicating if the client has registered a URI Scheme. If this is false, Join events will fail.
        /// <para>To register a URI Scheme, call <see cref="RegisterUriScheme(string, string)"/>.</para>
        /// </summary>
        public bool HasRegisteredUriScheme { get; private set; }

        /// <summary>
        /// Gets the Application ID of the RPC Client.
        /// </summary>
        public string ApplicationID { get; private set; }

        /// <summary>
        /// Gets the Steam ID of the RPC Client. This value can be null if none was supplied.
        /// </summary>
        public string SteamID { get; private set; }

        /// <summary>
        /// Gets the ID of the process used to run the RPC Client. Discord tracks this process ID and waits for its termination. Defaults to the current application process ID.
        /// </summary>
        public int ProcessID { get; private set; }

        /// <summary>
        /// The maximum size of the message queue received from Discord.
        /// </summary>
        public int MaxQueueSize { get; private set; }

        /// <summary>
        /// The dispose state of the client object.
        /// </summary>
        public bool IsDisposed { get; private set; }

        /// <summary>
        /// The logger used this client and its associated components. <see cref="ILoggerRpc"/> are not called safely and can come from any thread. It is upto the <see cref="ILoggerRpc"/> to account for this and apply appropriate thread safe methods.
        /// </summary>
        public ILoggerRpc ILoggerRpc
        {
            get { return _iLoggerRpc; }
            set
            {
                _iLoggerRpc = value;
                if (connection != null) connection.ILoggerRpc = value;
            }
        }
        private ILoggerRpc _iLoggerRpc;

        /// <summary>
        /// Indicates if the client will automatically invoke the events without <see cref="Invoke"/> having to be called.
        /// </summary>
        public bool AutoEvents { get; private set; }

        /// <summary>
        /// Skips sending presences that are identical to the current one.
        /// </summary>
        public bool SkipIdenticalPresence { get; set; }
        #endregion

        /// <summary>
        /// The pipe the discord client is on, ranging from 0 to 9. Use -1 to scan through all pipes.
        /// <para>This property can be used for testing multiple clients. For example, if a Discord Client was on pipe 0, the Discord Canary is most likely on pipe 1.</para>
        /// </summary>
        public int TargetPipe { get; private set; }

        private RpcConnection connection;

        /// <summary>
        /// The current presence that the client has. Gets set with <see cref="SetPresence(RichPresence)"/> and updated on <see cref="OnPresenceUpdate"/>.
        /// </summary>
        public RichPresence CurrentPresence { get; private set; }

        /// <summary>
        /// Current subscription to events. Gets set with <see cref="Subscribe(EventType)"/>, <see cref="UnsubscribeMessage"/> and updated on <see cref="OnSubscribe"/>, <see cref="OnUnsubscribe"/>.
        /// </summary>
        public EventType Subscription { get; private set; }

        /// <summary>
        /// The current discord user. This is updated with the ready event and will be null until the event is fired from the connection.
        /// </summary>
        public User CurrentUser { get; private set; }

        /// <summary>
        /// The current configuration the connection is using. Only becomes available after a ready event.
        /// </summary>
        public Configuration Configuration { get; private set; }

        /// <summary>
        /// Represents if the client has been <see cref="Initialize"/>
        /// </summary>
        public bool IsInitialized { get; private set; }

        /// <summary>
        /// Forces the connection to shutdown gracefully instead of just aborting the connection.
        /// <para>This option helps prevents ghosting in applications where the Process ID is a host and the game is executed within the host (ie: the Unity3D editor). This will tell Discord that we have no presence and we are closing the connection manually, instead of waiting for the process to terminate.</para>
        /// </summary>
        public bool ShutdownOnly
        {
            get { return _shutdownOnly; }
            set
            {
                _shutdownOnly = value;
                if (connection != null) connection.ShutdownOnly = value;
            }
        }
        private bool _shutdownOnly = true;
        private object _sync = new object();

        #region Events

        /// <summary>
        /// Called when the discord client is ready to send and receive messages.
        /// <para>If <see cref="AutoEvents"/> is true then this event will execute on a different thread. If it is not true however, then this event is not invoked until <see cref="Invoke"/> and will be on the calling thread.</para>
        /// </summary>
        public event OnReadyEvent OnReady;

        /// <summary>
        /// Called when connection to the Discord Client is lost. The connection will remain close and unready to accept messages until the Ready event is called again.
        /// <para>If <see cref="AutoEvents"/> is true then this event will execute on a different thread. If it is not true however, then this event is not invoked until <see cref="Invoke"/> and will be on the calling thread.</para>
        /// </summary>
        public event OnCloseEvent OnClose;

        /// <summary>
        /// Called when a error has occured during the transmission of a message. For example, if a bad Rich Presence payload is sent, this event will be called explaining what went wrong.
        /// <para>If <see cref="AutoEvents"/> is true then this event will execute on a different thread. If it is not true however, then this event is not invoked until <see cref="Invoke"/> and will be on the calling thread.</para>
        /// </summary>
        public event OnErrorEvent OnError;

        /// <summary>
        /// Called when the Discord Client has updated the presence.
        /// <para>If <see cref="AutoEvents"/> is true then this event will execute on a different thread. If it is not true however, then this event is not invoked until <see cref="Invoke"/> and will be on the calling thread.</para>
        /// </summary>
        public event OnPresenceUpdateEvent OnPresenceUpdate;

        /// <summary>
        /// Called when the Discord Client has subscribed to an event.
        /// <para>If <see cref="AutoEvents"/> is true then this event will execute on a different thread. If it is not true however, then this event is not invoked until <see cref="Invoke"/> and will be on the calling thread.</para>
        /// </summary>
        public event OnSubscribeEvent OnSubscribe;

        /// <summary>
        /// Called when the Discord Client has unsubscribed from an event.
        /// <para>If <see cref="AutoEvents"/> is true then this event will execute on a different thread. If it is not true however, then this event is not invoked until <see cref="Invoke"/> and will be on the calling thread.</para>
        /// </summary>
        public event OnUnsubscribeEvent OnUnsubscribe;

        /// <summary>
        /// Called when the Discord Client wishes for this process to join a game.
        /// <para>If <see cref="AutoEvents"/> is true then this event will execute on a different thread. If it is not true however, then this event is not invoked until <see cref="Invoke"/> and will be on the calling thread.</para>
        /// </summary>
        public event OnJoinEvent OnJoin;

        /// <summary>
        /// Called when the Discord Client wishes for this process to spectate a game.
        /// <para>If <see cref="AutoEvents"/> is true then this event will execute on a different thread. If it is not true however, then this event is not invoked until <see cref="Invoke"/> and will be on the calling thread.</para>
        /// </summary>
        [System.Obsolete("Spectating is no longer supported by Discord.")]
        public event OnSpectateEvent OnSpectate;

        /// <summary>
        /// Called when another discord user requests permission to join this game.
        /// <para>This event is not invoked until <see cref="Invoke"/> is executed.</para>
        /// </summary>
        public event OnJoinRequestedEvent OnJoinRequested;

        /// <summary>
        /// The connection to the discord client was successful. This is called before <see cref="MessageType.Ready"/>.
        /// <para>If <see cref="AutoEvents"/> is true then this event will execute on a different thread. If it is not true however, then this event is not invoked until <see cref="Invoke"/> and will be on the calling thread.</para>
        /// </summary>
        public event OnConnectionEstablishedEvent OnConnectionEstablished;

        /// <summary>
        /// Failed to establish any connection with discord. Discord is potentially not running?
        /// <para>If <see cref="AutoEvents"/> is true then this event will execute on a different thread. If it is not true however, then this event is not invoked until <see cref="Invoke"/> and will be on the calling thread.</para>
        /// </summary>
        public event OnConnectionFailedEvent OnConnectionFailed;

        /// <summary>
        /// The RPC Connection has sent a message. Called before any other event and executed from the RPC Thread.
        /// </summary>
        public event OnRpcMessageEvent OnRpcMessage;
        #endregion

        #region Initialization

        /// <summary>
        /// Creates a new Discord RPC Client which can be used to send Rich Presence and receive Join events.
        /// </summary>
        /// <param name="applicationID">The ID of the application created at discord's developers portal.</param>
        public DiscordRpcClient(string applicationID) : this(applicationID, -1) { }
        
        /// <summary>
        /// Creates a new Discord RPC Client which can be used to send Rich Presence and receive Join / Spectate events.
        /// </summary>
        /// <param name="applicationID">The ID of the application created at discord's developers portal.</param>
        /// <param name="logger">Microsoft's implementation of ILogger used to report messages.</param>
        public DiscordRpcClient(string applicationID, ILogger logger) : this(applicationID, -1, new MsILoggerWrapper(logger)) { }

        /// <summary>
        /// Creates a new Discord RPC Client which can be used to send Rich Presence and receive Join events. This constructor exposes more advance features such as custom NamedPipeClients and Loggers.
        /// </summary>
        /// <param name="applicationID">The ID of the application created at discord's developers portal.</param>
        /// <param name="pipe">The pipe to connect too. If -1, then the client will scan for the first available instance of Discord.</param>
        /// <param name="logger">The logger used to report messages. If null, then a <see cref="NullILoggerRpc"/> will be created and logs will be ignored.</param>
        /// <param name="autoEvents">Should events be automatically invoked from the RPC Thread as they arrive from discord?</param>
        /// <param name="client">The pipe client to use and communicate to discord through. If null, the default <see cref="ManagedNamedPipeClient"/> will be used.</param>
        public DiscordRpcClient(string           applicationID, 
                                int              pipe       = -1, 
                                ILoggerRpc       logger = null, 
                                bool             autoEvents = true,
                                INamedPipeClient client     = null)
        {
            // Make sure appID is NOT null.
            if (string.IsNullOrEmpty(applicationID))
                throw new ArgumentNullException(nameof(applicationID));

            // Store the properties
            ApplicationID = applicationID.Trim();
            TargetPipe = pipe;
            ProcessID = Process.GetCurrentProcess().Id;
            HasRegisteredUriScheme = false;
            AutoEvents = autoEvents;
            SkipIdenticalPresence = true;

            // Prepare the logger
            _iLoggerRpc = logger ?? new NullILoggerRpc();

            // Create the RPC client, giving it the important details
            connection = new RpcConnection(ApplicationID, ProcessID, TargetPipe, client ?? new ManagedNamedPipeClient(), autoEvents ? 0 : 128U)
            {
                ShutdownOnly = _shutdownOnly,
                ILoggerRpc = _iLoggerRpc
            };

            // Subscribe to its event
            connection.OnRpcMessage += (_, msg) =>
            {
                if (OnRpcMessage != null)
                    OnRpcMessage.Invoke(this, msg);

                if (AutoEvents)
                    ProcessMessage(msg);
            };
        }

        #endregion

        #region Message Handling
        /// <summary>
        /// Dequeues all the messages from Discord, processes them and then invoke appropriate event handlers. This will process the message and update the internal state before invoking the events. Returns the messages that were invoked in the order they were invoked.
        /// <para>This method cannot be used if <see cref="AutoEvents"/> is enabled.</para>
        /// </summary>
        /// <returns>Returns the messages that were invoked and in the order they were invoked.</returns>
        public IMessage[] Invoke()
        {
            if (AutoEvents)
            {
                ILoggerRpc.Error("Cannot Invoke client when AutomaticallyInvokeEvents has been set.");
                return new IMessage[0];
                // throw new InvalidOperationException("Cannot Invoke client when AutomaticallyInvokeEvents has been set.");
            }

            // Dequeue all the messages and process them
            IMessage[] messages = connection.DequeueMessages();
            for (int i = 0; i < messages.Length; i++)
            {
                // Do a bit of pre-processing
                var message = messages[i];
                ProcessMessage(message);
            }

            // Finally, return the messages
            return messages;
        }

        /// <summary>
        /// Processes the message, updating our internal state and then invokes the events.
        /// </summary>
        /// <param name="message"></param>
        private void ProcessMessage(IMessage message)
        {
            if (message == null) return;
            switch (message.Type)
            {
                // We got a update, so we will update our current presence
                case MessageType.PresenceUpdate:
                    lock (_sync)
                    {
                        var pm = message as PresenceMessage;
                        if (pm != null)
                        {
                            // We need to merge these presences together
                            if (pm.Presence == null)
                            {
                                CurrentPresence = null;
                            }
                            else if (CurrentPresence == null)
                            {
                                CurrentPresence = (new RichPresence()).Merge(pm.Presence);
                            }
                            else
                            {
                                CurrentPresence.Merge(pm.Presence);
                            }

                            // Update the message
                            pm.Presence = CurrentPresence;
                        }
                    }

                    if (OnPresenceUpdate != null)
                        OnPresenceUpdate.Invoke(this, message as PresenceMessage);

                    break;

                // Update our configuration
                case MessageType.Ready:
                    var rm = message as ReadyMessage;
                    if (rm != null)
                    {
                        lock (_sync)
                        {
                            Configuration = rm.Configuration;
                            CurrentUser = rm.User;
                        }

                        // Resend our presence and subscription
                        SynchronizeState();
                    }

                    if (OnReady != null)
                        OnReady.Invoke(this, message as ReadyMessage);

                    break;

                case MessageType.Close:
                    if (OnClose != null)
                        OnClose.Invoke(this, message as CloseMessage);
                    break;

                case MessageType.Error:
                    if (OnError != null)
                        OnError.Invoke(this, message as ErrorMessage);
                    break;

                // Update the request's CDN for the avatar helpers
                case MessageType.JoinRequest:
                    if (Configuration != null)
                    {
                        // Update the User object within the join request if the current Cdn
                        var jrm = message as JoinRequestMessage;
                        if (jrm != null) jrm.User.SetConfiguration(Configuration);
                    }
                    if (OnJoinRequested != null)
                        OnJoinRequested.Invoke(this, message as JoinRequestMessage);
                    break;

                case MessageType.Subscribe:
                    lock (_sync)
                    {
                        if (message is SubscribeMessage sub)
                            Subscription |= sub.Event;
                    }

                    if (OnSubscribe != null)
                        OnSubscribe.Invoke(this, message as SubscribeMessage);

                    break;

                case MessageType.Unsubscribe:
                    lock (_sync)
                    {
                        if (message is UnsubscribeMessage unsub)
                            Subscription &= ~unsub.Event;
                    }

                    if (OnUnsubscribe != null)
                        OnUnsubscribe.Invoke(this, message as UnsubscribeMessage);

                    break;

                case MessageType.Join:
                    if (OnJoin != null)
                        OnJoin.Invoke(this, message as JoinMessage);
                    break;

                case MessageType.Spectate:
                    if (OnSpectate != null)
                        OnSpectate.Invoke(this, message as SpectateMessage);
                    break;

                case MessageType.ConnectionEstablished:
                    if (OnConnectionEstablished != null)
                        OnConnectionEstablished.Invoke(this, message as ConnectionEstablishedMessage);
                    break;

                case MessageType.ConnectionFailed:
                    if (OnConnectionFailed != null)
                        OnConnectionFailed.Invoke(this, message as ConnectionFailedMessage);
                    break;

                // We got a message we dont know what to do with.
                default:
                    ILoggerRpc.Error("Message was queued with no appropriate handle! {0}", message.Type);
                    break;
            }
        }
        #endregion

        /// <summary>
        /// Respond to a Join Request. All requests will timeout after 30 seconds.
        /// <para>Because of the 30 second timeout, it is recommended to call <seealso cref="Invoke"/> faster than every 15 seconds to give your users adequate time to respond to the request.</para>
        /// </summary>
        /// <param name="request">The request that is being responded too.</param>
        /// <param name="acceptRequest">Accept the join request.</param>
        public void Respond(JoinRequestMessage request, bool acceptRequest)
            => Respond(request.User.ID, acceptRequest);

        /// <summary>
        /// Respond to a Join Request. All requests will timeout after 30 seconds.
        /// <para>Because of the 30 second timeout, it is recommended to call <seealso cref="Invoke"/> faster than every 15 seconds to give your users adequate time to respond to the request.</para>
        /// </summary>
        /// <param name="user">The user to respond to.</param>
        /// <param name="acceptRequest">Accept the join request.</param>
        public void Respond(User user, bool acceptRequest)
            => Respond(user.ID, acceptRequest);

        /// <summary>
        /// Respond to a Join Request. All requests will timeout after 30 seconds.
        /// <para>Because of the 30 second timeout, it is recommended to call <seealso cref="Invoke"/> faster than every 15 seconds to give your users adequate time to respond to the request.</para>
        /// </summary>
        /// <param name="userID">The ID of the user to respond to.</param>
        /// <param name="acceptRequest">Accept the join request.</param>
        public void Respond(ulong userID, bool acceptRequest)
        {
            if (IsDisposed)
                throw new ObjectDisposedException("Discord IPC Client");

            if (connection == null)
                throw new ObjectDisposedException("Connection", "Cannot initialize as the connection has been deinitialized");

            if (!IsInitialized)
                throw new UninitializedException();

<<<<<<< HEAD
            connection.EnqueueCommand(new RespondCommand { Accept = acceptRequest, UserID = request.User.ID.ToString() });
=======
            connection.EnqueueCommand(new RespondCommand()
            {
                Accept = acceptRequest,
                UserID = userID.ToString()
            });
>>>>>>> a491f411
        }

        /// <summary>
        /// Sets the Rich Presence.
        /// </summary>
        /// <param name="presence">The Rich Presence to set on the current Discord user.</param>
        public void SetPresence(RichPresence presence)
        {
            if (IsDisposed)
                throw new ObjectDisposedException("Discord IPC Client");

            if (connection == null)
                throw new ObjectDisposedException("Connection", "Cannot initialize as the connection has been deinitialized");

            if (!IsInitialized)
                ILoggerRpc.Warning("The client is not yet initialized, storing the presence as a state instead.");

            // Send the event
            if (presence == null)
            {
                // Clear the presence
                if (!SkipIdenticalPresence || CurrentPresence != null)
                    connection.EnqueueCommand(new PresenceCommand { PID = ProcessID, Presence = null });
            }
            else
            {
                // Send valid presence
                // Validate the presence with our settings
                if (presence.HasSecrets() && !HasRegisteredUriScheme)
                    throw new BadPresenceException("Cannot send a presence with secrets as this object has not registered a URI scheme. Please enable the uri scheme registration in the DiscordRpcClient constructor.");

                if (presence.HasParty() && presence.Party.Max < presence.Party.Size)
                    throw new BadPresenceException("Presence maximum party size cannot be smaller than the current size.");

                if (presence.HasSecrets() && !presence.HasParty())
                    ILoggerRpc.Warning("The presence has set the secrets but no buttons will show as there is no party available.");

                // Send the presence, but only if we are not skipping
                if (!SkipIdenticalPresence || !presence.Matches(CurrentPresence))
                    connection.EnqueueCommand(new PresenceCommand { PID = ProcessID, Presence = presence.Clone() });
            }

<<<<<<< HEAD
            // Update our local store
=======
            //Update our local store
>>>>>>> a491f411
            lock (_sync)
            {
                CurrentPresence = presence?.Clone();
            }
        }

        #region Updates

        /// <summary>
        /// Updates the values assigned in the delegate passed
        /// </summary>
        /// <param name="func">Delegate used to update the rich presence</param>
        /// <returns>Updated Rich Presence</returns>
        public RichPresence Update(Action<RichPresence> func)
        {
            if (!IsInitialized)
                throw new UninitializedException();

            // Clone the presence
            RichPresence presence;
            lock (_sync)
            {
                presence = CurrentPresence == null ? new RichPresence() : CurrentPresence.Clone();
            }

            func(presence);
            SetPresence(presence);

            return presence;
        }

        /// <summary>
        /// Updates only the <see cref="BaseRichPresence.Type"/> of the <see cref="CurrentPresence"/> and sends the updated presence to Discord. Returns the newly edited Rich Presence.
        /// </summary>
        /// <param name="type">The type of the Rich Presence</param>
        /// <returns>Updated Rich Presence</returns>
        public RichPresence UpdateType(ActivityType type) => Update(p => p.Type = type);
        /// <summary>
        /// Updates only the <see cref="BaseRichPresence.StatusDisplay"/> of the <see cref="CurrentPresence"/> and sends the updated presence to Discord. Returns the newly edited Rich Presence.
        /// </summary>
        /// <param name="type">The type to display on the status</param>
        /// <returns>Updated Rich Presence</returns>
        public RichPresence UpdateStatusDisplayType(StatusDisplayType type) => Update(p => p.StatusDisplay = type);

        /// <summary>
        /// Updates only the <see cref="RichPresence.Buttons"/> of the <see cref="CurrentPresence"/> and updates/removes the buttons. Returns the newly edited Rich Presence.
        /// </summary>
        /// <param name="buttons">The buttons of the Rich Presence</param>
        /// <returns>Updated Rich Presence</returns>
        public RichPresence UpdateButtons(Button[] buttons = null) => Update(p => p.Buttons = buttons);

        /// <summary>
        /// Updates only the <see cref="RichPresence.Buttons"/> of the <see cref="CurrentPresence"/> and updates the button with the given index. Returns the newly edited Rich Presence.
        /// </summary>
        /// <param name="button">The buttons of the Rich Presence</param>
        /// <param name="index">The number of the button</param>
        /// <returns>Updated Rich Presence</returns>
        public RichPresence SetButton(Button button, int index = 0) => Update(p => p.Buttons[index] = button);

        /// <summary>
        /// Updates only the <see cref="BaseRichPresence.Details"/> of the <see cref="CurrentPresence"/> and sends the updated presence to Discord. Returns the newly edited Rich Presence.
        /// </summary>
        /// <param name="details">The details of the Rich Presence</param>
        /// <returns>Updated Rich Presence</returns>
        public RichPresence UpdateDetails(string details) => Update(p => p.Details = details);

        /// <summary>
        /// Updates only the <see cref="BaseRichPresence.State"/> of the <see cref="CurrentPresence"/> and sends the updated presence to Discord. Returns the newly edited Rich Presence.
        /// </summary>
        /// <param name="state">The state of the Rich Presence</param>
        /// <returns>Updated Rich Presence</returns>
        public RichPresence UpdateState(string state) => Update(p => p.State = state);

        /// <summary>
        /// Updates only the <see cref="BaseRichPresence.Party"/> of the <see cref="CurrentPresence"/> and sends the updated presence to Discord. Returns the newly edited Rich Presence.
        /// </summary>
        /// <param name="party">The party of the Rich Presence</param>
        /// <returns>Updated Rich Presence</returns>
        public RichPresence UpdateParty(Party party) => Update(p => p.Party = party);

        /// <summary>
        /// Updates the <see cref="Party.Size"/> of the <see cref="CurrentPresence"/> and sends the update presence to Discord. Returns the newly edited Rich Presence.
        /// <para>Will return null if no presence exists and will throw a new <see cref="NullReferenceException"/> if the Party does not exist.</para>
        /// </summary>
        /// <param name="size">The new size of the party. It cannot be greater than <see cref="Party.Max"/></param>
        /// <returns>Updated Rich Presence</returns>
        public RichPresence UpdatePartySize(int size) => Update(p =>
        {
            // Ensure we have a party going on
            if (p.Party == null)
                throw new BadPresenceException("Cannot set the size of the party if the party does not exist");

            // Update the size
            p.Party.Size = size;
        });

        /// <summary>
        /// Updates the <see cref="Party.Size"/> of the <see cref="CurrentPresence"/> and sends the update presence to Discord. Returns the newly edited Rich Presence.
        /// <para>Will return null if no presence exists and will throw a new <see cref="NullReferenceException"/> if the Party does not exist.</para>
        /// </summary>
        /// <param name="size">The new size of the party. It cannot be greater than <see cref="Party.Max"/></param>
        /// <param name="max">The new size of the party. It cannot be smaller than <see cref="Party.Size"/></param>
        /// <returns>Updated Rich Presence</returns>
        public RichPresence UpdatePartySize(int size, int max) => Update(p =>
        {
            // Ensure we have a party going on
            if (p.Party == null)
                throw new BadPresenceException("Cannot set the size of the party if the party does not exist");

            p.Party.Size = size;
            p.Party.Max = max;
        });

        /// <summary>
        /// Updates the large <see cref="Assets"/> of the <see cref="CurrentPresence"/> and sends the updated presence to Discord. Both <paramref name="key"/> and <paramref name="tooltip"/> are optional and will be ignored it null.
        /// </summary>
        /// <param name="key">Optional: The new key to set the asset too</param>
        /// <param name="tooltip">Optional: The new tooltip to display on the asset</param>
        /// <returns>Updated Rich Presence</returns>
        public RichPresence UpdateLargeAsset(string key = null, string tooltip = null) => Update(p =>
        {
            if (p.Assets == null)
                p.Assets = new Assets();

            p.Assets.LargeImageKey = key ?? p.Assets.LargeImageKey;
            p.Assets.LargeImageText = tooltip ?? p.Assets.LargeImageText;
        });

        /// <summary>
        /// Updates the small <see cref="Assets"/> of the <see cref="CurrentPresence"/> and sends the updated presence to Discord. Both <paramref name="key"/> and <paramref name="tooltip"/> are optional and will be ignored it null.
        /// </summary>
        /// <param name="key">Optional: The new key to set the asset too</param>
        /// <param name="tooltip">Optional: The new tooltip to display on the asset</param>
        /// <returns>Updated Rich Presence</returns>
        public RichPresence UpdateSmallAsset(string key = null, string tooltip = null) => Update(p =>
        {
            if (p.Assets == null)
                p.Assets = new Assets();

            p.Assets.SmallImageKey = key ?? p.Assets.SmallImageKey;
            p.Assets.SmallImageText = tooltip ?? p.Assets.SmallImageText;
        });

        /// <summary>
        /// Updates the <see cref="Secrets"/> of the <see cref="CurrentPresence"/> and sends the updated presence to Discord. Will override previous secret entirely.
        /// </summary>
        /// <param name="secrets">The new secret to send to discord.</param>
        /// <returns>Updated Rich Presence</returns>
        public RichPresence UpdateSecrets(Secrets secrets) => Update(p => p.Secrets = secrets);

        /// <summary>
        /// Sets the start time of the <see cref="CurrentPresence"/> to now and sends the updated presence to Discord.
        /// </summary>
        /// <returns>Updated Rich Presence</returns>
        public RichPresence UpdateStartTime() => UpdateStartTime(DateTime.UtcNow);

        /// <summary>
        /// Sets the start time of the <see cref="CurrentPresence"/> and sends the updated presence to Discord.
        /// </summary>
        /// <param name="time">The new time for the start</param>
        /// <returns>Updated Rich Presence</returns>
        public RichPresence UpdateStartTime(DateTime time) => Update(p =>
        {
            if (p.Timestamps == null)
                p.Timestamps = new Timestamps();

            p.Timestamps.Start = time;
        });

        /// <summary>
        /// Sets the end time of the <see cref="CurrentPresence"/> to now and sends the updated presence to Discord.
        /// </summary>
        /// <returns>Updated Rich Presence</returns>
        public RichPresence UpdateEndTime() => UpdateEndTime(DateTime.UtcNow);

        /// <summary>
        /// Sets the end time of the <see cref="CurrentPresence"/> and sends the updated presence to Discord.
        /// </summary>
        /// <param name="time">The new time for the end</param>
        /// <returns>Updated Rich Presence</returns>
        public RichPresence UpdateEndTime(DateTime time) => Update(p =>
        {
            if (p.Timestamps == null)
                p.Timestamps = new Timestamps();

            p.Timestamps.End = time;
        });

        /// <summary>
        /// Sets the start and end time of <see cref="CurrentPresence"/> to null and sends it to Discord.
        /// </summary>
        /// <returns>Updated Rich Presence</returns>
        public RichPresence UpdateClearTime() => Update(p => p.Timestamps = null);

        #endregion

        /// <summary>
        /// Clears the Rich Presence. Use this just before disposal to prevent ghosting.
        /// </summary>
        public void ClearPresence()
        {
            if (IsDisposed)
                throw new ObjectDisposedException("Discord IPC Client");

            if (!IsInitialized)
                throw new UninitializedException();

            if (connection == null)
                throw new ObjectDisposedException("Connection", "Cannot initialize as the connection has been deinitialized");

            // Just a wrapper function for sending null
            SetPresence(null);
        }

        #region Subscriptions

        /// <summary>
        /// Registers the application executable to a custom URI Scheme.
        /// <para>This is required for the Join feature. Discord will run this custom URI Scheme to launch your application when a user presses either of the buttons.</para>
        /// </summary>
        /// <param name="steamAppID">Optional Steam ID. If supplied, Discord will launch the game through steam instead of directly calling it.</param>
        /// <param name="executable">The path to the executable. If null, the path to the current executable will be used instead.</param>
        /// <returns></returns>
        public bool RegisterUriScheme(string steamAppID = null, string executable = null)
        {
<<<<<<< HEAD
            var urischeme = new UriSchemeRegister(_iLoggerRpc, ApplicationID, steamAppID, executable);
            return HasRegisteredUriScheme = urischeme.RegisterUriScheme();
=======
            var info = new SchemeInfo()
            {
                ApplicationID = ApplicationID,
                SteamAppID = steamAppID,
                ExecutablePath = executable ?? System.Diagnostics.Process.GetCurrentProcess().MainModule.FileName
            };

            return HasRegisteredUriScheme = UriScheme.Register(info, _logger);
>>>>>>> a491f411
        }

        /// <summary>
        /// Subscribes to an event sent from discord. Used for Join feature.
        /// <para>Requires the UriScheme to be registered.</para>
        /// </summary>
        /// <param name="type">The event type to subscribe to</param>
        public void Subscribe(EventType type) { SetSubscription(Subscription | type); }

        /// <summary>
<<<<<<< HEAD
        /// Unsubscribe from the event sent by discord. Used for Join / Spectate feature.
=======
        /// Unsubscribe from the event sent by discord. Used for Join feature.
>>>>>>> a491f411
        /// <para>Requires the UriScheme to be registered.</para>
        /// </summary>
        /// <param name="type">The event type to unsubscribe from</param>
        public void Unsubscribe(EventType type) { SetSubscription(Subscription & ~type); }

        /// <summary>
        /// Sets the subscription to the events sent from Discord.
        /// <para>Requires the UriScheme to be registered.</para>
        /// </summary>
        /// <param name="type">The new subscription as a flag. Events selected in the flag will be subscribed too and the other events will be unsubscribed.</param>
        public void SetSubscription(EventType type)
        {
            if (IsInitialized)
            {
                // Calculate what needs to be unsubscribed
                SubscribeToTypes(Subscription & ~type, true);
                SubscribeToTypes(~Subscription & type, false);
            }
            else
            {
                ILoggerRpc.Warning("Client has not yet initialized, but events are being subscribed too. Storing them as state instead.");
            }

            lock (_sync)
            {
                Subscription = type;
            }
        }

        /// <summary>
        /// Simple helper function that will subscribe to the specified types in the flag.
        /// </summary>
        /// <param name="type">The flag to subscribe to</param>
        /// <param name="isUnsubscribe">Represents if the unsubscribe payload should be sent instead.</param>
        private void SubscribeToTypes(EventType type, bool isUnsubscribe)
        {
            // Because of SetSubscription, this can actually be none as there is no differences.
            // If that is the case, we should just stop here
            if (type == EventType.None) return;

            // We cannot do anything if we are disposed or missing our connection.
            if (IsDisposed)
                throw new ObjectDisposedException("Discord IPC Client");

            if (!IsInitialized)
                throw new UninitializedException();

            if (connection == null)
                throw new ObjectDisposedException("Connection", "Cannot initialize as the connection has been deinitialized");

            // We dont have the Uri Scheme registered, we should throw a exception to tell the user.
            if (!HasRegisteredUriScheme)
                throw new InvalidConfigurationException("Cannot subscribe/unsubscribe to an event as this application has not registered a URI Scheme. Call RegisterUriScheme().");

<<<<<<< HEAD
            // Add the subscribe command to be sent when the connection is able too
            if ((type & EventType.Spectate) == EventType.Spectate)
                connection.EnqueueCommand(new SubscribeCommand { Event = ServerEvent.ACTIVITY_SPECTATE, IsUnsubscribe = isUnsubscribe });
=======
            //Add the subscribe command to be sent when the connection is able too
#pragma warning disable CS0618 // Type or member is obsolete
            if ((type & EventType.Spectate) == EventType.Spectate)
                connection.EnqueueCommand(new SubscribeCommand() { Event = RPC.Payload.ServerEvent.ActivitySpectate, IsUnsubscribe = isUnsubscribe });
#pragma warning restore CS0618 // Type or member is obsolete
>>>>>>> a491f411

            if ((type & EventType.Join) == EventType.Join)
                connection.EnqueueCommand(new SubscribeCommand { Event = ServerEvent.ACTIVITY_JOIN, IsUnsubscribe = isUnsubscribe });

            if ((type & EventType.JoinRequest) == EventType.JoinRequest)
                connection.EnqueueCommand(new SubscribeCommand { Event = ServerEvent.ACTIVITY_JOIN_REQUEST, IsUnsubscribe = isUnsubscribe });
        }

        #endregion

        /// <summary>
        /// Resends the current presence and subscription. This is used when Ready is called to keep the current state within discord.
        /// </summary>
        public void SynchronizeState()
        {
            // Cannot sync over uninitialized connection
            if (!IsInitialized)
                throw new UninitializedException();

            // Set the presence and if we have registered the uri scheme, resubscribe.
            SetPresence(CurrentPresence);
            if (HasRegisteredUriScheme)
                SubscribeToTypes(Subscription, false);
        }

        /// <summary>
        /// Attempts to initialize a connection to the Discord IPC.
        /// </summary>
        /// <returns></returns>
        public bool Initialize()
        {
            if (IsDisposed)
                throw new ObjectDisposedException("Discord IPC Client");

            if (IsInitialized)
                throw new UninitializedException("Cannot initialize a client that is already initialized");

            if (connection == null)
                throw new ObjectDisposedException("Connection", "Cannot initialize as the connection has been deinitialized");

            return IsInitialized = connection.AttemptConnection();
        }

        /// <summary>
        /// Attempts to disconnect and deinitialize the IPC connection while retaining the settings.
        /// </summary>
        public void Deinitialize()
        {
            if (!IsInitialized)
                throw new UninitializedException("Cannot deinitialize a client that has not been initialized.");

            connection.Close();
            IsInitialized = false;
        }

        /// <summary>
        /// Terminates the connection to Discord and disposes of the object.
        /// </summary>
        public void Dispose()
        {
            if (IsDisposed) return;
            if (IsInitialized) Deinitialize();
            IsDisposed = true;
        }

    }
}<|MERGE_RESOLUTION|>--- conflicted
+++ resolved
@@ -6,15 +6,7 @@
 using DiscordRPC.Registry;
 using DiscordRPC.RPC;
 using DiscordRPC.RPC.Commands;
-using DiscordRPC.RPC.Payload;
-using Microsoft.Extensions.Logging;
 using System;
-using System.Diagnostics;
-// ReSharper disable UnusedAutoPropertyAccessor.Global
-// ReSharper disable UnusedAutoPropertyAccessor.Local
-// ReSharper disable UnusedMember.Global
-// ReSharper disable AutoPropertyCanBeMadeGetOnly.Local
-// ReSharper disable IdentifierTypo
 
 namespace DiscordRPC
 {
@@ -26,6 +18,7 @@
     {
         #region Properties
 
+
         /// <summary>
         /// Gets a value indicating if the client has registered a URI Scheme. If this is false, Join events will fail.
         /// <para>To register a URI Scheme, call <see cref="RegisterUriScheme(string, string)"/>.</para>
@@ -48,7 +41,7 @@
         public int ProcessID { get; private set; }
 
         /// <summary>
-        /// The maximum size of the message queue received from Discord.
+        /// The maximum size of the message queue received from Discord. 
         /// </summary>
         public int MaxQueueSize { get; private set; }
 
@@ -58,21 +51,21 @@
         public bool IsDisposed { get; private set; }
 
         /// <summary>
-        /// The logger used this client and its associated components. <see cref="ILoggerRpc"/> are not called safely and can come from any thread. It is upto the <see cref="ILoggerRpc"/> to account for this and apply appropriate thread safe methods.
-        /// </summary>
-        public ILoggerRpc ILoggerRpc
-        {
-            get { return _iLoggerRpc; }
+        /// The logger used this client and its associated components. <see cref="ILogger"/> are not called safely and can come from any thread. It is upto the <see cref="ILogger"/> to account for this and apply appropriate thread safe methods.
+        /// </summary>
+        public ILogger Logger
+        {
+            get { return _logger; }
             set
             {
-                _iLoggerRpc = value;
-                if (connection != null) connection.ILoggerRpc = value;
-            }
-        }
-        private ILoggerRpc _iLoggerRpc;
-
-        /// <summary>
-        /// Indicates if the client will automatically invoke the events without <see cref="Invoke"/> having to be called.
+                this._logger = value;
+                if (connection != null) connection.Logger = value;
+            }
+        }
+        private ILogger _logger;
+
+        /// <summary>
+        /// Indicates if the client will automatically invoke the events without <see cref="Invoke"/> having to be called. 
         /// </summary>
         public bool AutoEvents { get; private set; }
 
@@ -135,68 +128,68 @@
 
         /// <summary>
         /// Called when the discord client is ready to send and receive messages.
-        /// <para>If <see cref="AutoEvents"/> is true then this event will execute on a different thread. If it is not true however, then this event is not invoked until <see cref="Invoke"/> and will be on the calling thread.</para>
+        /// <para>If <see cref="AutoEvents"/> is true then this event will execute on a different thread. If it is not true however, then this event is not invoked untill <see cref="Invoke"/> and will be on the calling thread.</para>
         /// </summary>
         public event OnReadyEvent OnReady;
 
         /// <summary>
         /// Called when connection to the Discord Client is lost. The connection will remain close and unready to accept messages until the Ready event is called again.
-        /// <para>If <see cref="AutoEvents"/> is true then this event will execute on a different thread. If it is not true however, then this event is not invoked until <see cref="Invoke"/> and will be on the calling thread.</para>
+		/// <para>If <see cref="AutoEvents"/> is true then this event will execute on a different thread. If it is not true however, then this event is not invoked untill <see cref="Invoke"/> and will be on the calling thread.</para>
         /// </summary>
         public event OnCloseEvent OnClose;
 
         /// <summary>
         /// Called when a error has occured during the transmission of a message. For example, if a bad Rich Presence payload is sent, this event will be called explaining what went wrong.
-        /// <para>If <see cref="AutoEvents"/> is true then this event will execute on a different thread. If it is not true however, then this event is not invoked until <see cref="Invoke"/> and will be on the calling thread.</para>
+        /// <para>If <see cref="AutoEvents"/> is true then this event will execute on a different thread. If it is not true however, then this event is not invoked untill <see cref="Invoke"/> and will be on the calling thread.</para>
         /// </summary>
         public event OnErrorEvent OnError;
 
         /// <summary>
         /// Called when the Discord Client has updated the presence.
-        /// <para>If <see cref="AutoEvents"/> is true then this event will execute on a different thread. If it is not true however, then this event is not invoked until <see cref="Invoke"/> and will be on the calling thread.</para>
+        /// <para>If <see cref="AutoEvents"/> is true then this event will execute on a different thread. If it is not true however, then this event is not invoked untill <see cref="Invoke"/> and will be on the calling thread.</para>
         /// </summary>
         public event OnPresenceUpdateEvent OnPresenceUpdate;
 
         /// <summary>
         /// Called when the Discord Client has subscribed to an event.
-        /// <para>If <see cref="AutoEvents"/> is true then this event will execute on a different thread. If it is not true however, then this event is not invoked until <see cref="Invoke"/> and will be on the calling thread.</para>
+        /// <para>If <see cref="AutoEvents"/> is true then this event will execute on a different thread. If it is not true however, then this event is not invoked untill <see cref="Invoke"/> and will be on the calling thread.</para>
         /// </summary>
         public event OnSubscribeEvent OnSubscribe;
 
         /// <summary>
         /// Called when the Discord Client has unsubscribed from an event.
-        /// <para>If <see cref="AutoEvents"/> is true then this event will execute on a different thread. If it is not true however, then this event is not invoked until <see cref="Invoke"/> and will be on the calling thread.</para>
+        /// <para>If <see cref="AutoEvents"/> is true then this event will execute on a different thread. If it is not true however, then this event is not invoked untill <see cref="Invoke"/> and will be on the calling thread.</para>
         /// </summary>
         public event OnUnsubscribeEvent OnUnsubscribe;
 
         /// <summary>
         /// Called when the Discord Client wishes for this process to join a game.
-        /// <para>If <see cref="AutoEvents"/> is true then this event will execute on a different thread. If it is not true however, then this event is not invoked until <see cref="Invoke"/> and will be on the calling thread.</para>
+        /// <para>If <see cref="AutoEvents"/> is true then this event will execute on a different thread. If it is not true however, then this event is not invoked untill <see cref="Invoke"/> and will be on the calling thread.</para>
         /// </summary>
         public event OnJoinEvent OnJoin;
 
         /// <summary>
         /// Called when the Discord Client wishes for this process to spectate a game.
-        /// <para>If <see cref="AutoEvents"/> is true then this event will execute on a different thread. If it is not true however, then this event is not invoked until <see cref="Invoke"/> and will be on the calling thread.</para>
+        /// <para>If <see cref="AutoEvents"/> is true then this event will execute on a different thread. If it is not true however, then this event is not invoked untill <see cref="Invoke"/> and will be on the calling thread.</para>
         /// </summary>
         [System.Obsolete("Spectating is no longer supported by Discord.")]
         public event OnSpectateEvent OnSpectate;
 
         /// <summary>
         /// Called when another discord user requests permission to join this game.
-        /// <para>This event is not invoked until <see cref="Invoke"/> is executed.</para>
+        /// <para>This event is not invoked untill <see cref="Invoke"/> is executed.</para>
         /// </summary>
         public event OnJoinRequestedEvent OnJoinRequested;
 
         /// <summary>
-        /// The connection to the discord client was successful. This is called before <see cref="MessageType.Ready"/>.
-        /// <para>If <see cref="AutoEvents"/> is true then this event will execute on a different thread. If it is not true however, then this event is not invoked until <see cref="Invoke"/> and will be on the calling thread.</para>
+        /// The connection to the discord client was succesfull. This is called before <see cref="MessageType.Ready"/>.
+        /// <para>If <see cref="AutoEvents"/> is true then this event will execute on a different thread. If it is not true however, then this event is not invoked untill <see cref="Invoke"/> and will be on the calling thread.</para>
         /// </summary>
         public event OnConnectionEstablishedEvent OnConnectionEstablished;
 
         /// <summary>
         /// Failed to establish any connection with discord. Discord is potentially not running?
-        /// <para>If <see cref="AutoEvents"/> is true then this event will execute on a different thread. If it is not true however, then this event is not invoked until <see cref="Invoke"/> and will be on the calling thread.</para>
+        /// <para>If <see cref="AutoEvents"/> is true then this event will execute on a different thread. If it is not true however, then this event is not invoked untill <see cref="Invoke"/> and will be on the calling thread.</para>
         /// </summary>
         public event OnConnectionFailedEvent OnConnectionFailed;
 
@@ -213,52 +206,41 @@
         /// </summary>
         /// <param name="applicationID">The ID of the application created at discord's developers portal.</param>
         public DiscordRpcClient(string applicationID) : this(applicationID, -1) { }
-        
-        /// <summary>
-        /// Creates a new Discord RPC Client which can be used to send Rich Presence and receive Join / Spectate events.
-        /// </summary>
-        /// <param name="applicationID">The ID of the application created at discord's developers portal.</param>
-        /// <param name="logger">Microsoft's implementation of ILogger used to report messages.</param>
-        public DiscordRpcClient(string applicationID, ILogger logger) : this(applicationID, -1, new MsILoggerWrapper(logger)) { }
 
         /// <summary>
         /// Creates a new Discord RPC Client which can be used to send Rich Presence and receive Join events. This constructor exposes more advance features such as custom NamedPipeClients and Loggers.
         /// </summary>
         /// <param name="applicationID">The ID of the application created at discord's developers portal.</param>
         /// <param name="pipe">The pipe to connect too. If -1, then the client will scan for the first available instance of Discord.</param>
-        /// <param name="logger">The logger used to report messages. If null, then a <see cref="NullILoggerRpc"/> will be created and logs will be ignored.</param>
+        /// <param name="logger">The logger used to report messages. If null, then a <see cref="NullLogger"/> will be created and logs will be ignored.</param>
         /// <param name="autoEvents">Should events be automatically invoked from the RPC Thread as they arrive from discord?</param>
         /// <param name="client">The pipe client to use and communicate to discord through. If null, the default <see cref="ManagedNamedPipeClient"/> will be used.</param>
-        public DiscordRpcClient(string           applicationID, 
-                                int              pipe       = -1, 
-                                ILoggerRpc       logger = null, 
-                                bool             autoEvents = true,
-                                INamedPipeClient client     = null)
-        {
-            // Make sure appID is NOT null.
+        public DiscordRpcClient(string applicationID, int pipe = -1, ILogger logger = null, bool autoEvents = true, INamedPipeClient client = null)
+        {
+            //Make sure appID is NOT null.
             if (string.IsNullOrEmpty(applicationID))
-                throw new ArgumentNullException(nameof(applicationID));
-
-            // Store the properties
+                throw new ArgumentNullException("applicationID");
+
+            //Store the properties
             ApplicationID = applicationID.Trim();
             TargetPipe = pipe;
-            ProcessID = Process.GetCurrentProcess().Id;
+            ProcessID = System.Diagnostics.Process.GetCurrentProcess().Id;
             HasRegisteredUriScheme = false;
             AutoEvents = autoEvents;
             SkipIdenticalPresence = true;
 
-            // Prepare the logger
-            _iLoggerRpc = logger ?? new NullILoggerRpc();
-
-            // Create the RPC client, giving it the important details
+            //Prepare the logger
+            _logger = logger ?? new NullLogger();
+
+            //Create the RPC client, giving it the important details
             connection = new RpcConnection(ApplicationID, ProcessID, TargetPipe, client ?? new ManagedNamedPipeClient(), autoEvents ? 0 : 128U)
             {
                 ShutdownOnly = _shutdownOnly,
-                ILoggerRpc = _iLoggerRpc
+                Logger = _logger
             };
 
-            // Subscribe to its event
-            connection.OnRpcMessage += (_, msg) =>
+            //Subscribe to its event
+            connection.OnRpcMessage += (sender, msg) =>
             {
                 if (OnRpcMessage != null)
                     OnRpcMessage.Invoke(this, msg);
@@ -280,21 +262,21 @@
         {
             if (AutoEvents)
             {
-                ILoggerRpc.Error("Cannot Invoke client when AutomaticallyInvokeEvents has been set.");
+                Logger.Error("Cannot Invoke client when AutomaticallyInvokeEvents has been set.");
                 return new IMessage[0];
-                // throw new InvalidOperationException("Cannot Invoke client when AutomaticallyInvokeEvents has been set.");
-            }
-
-            // Dequeue all the messages and process them
+                //throw new InvalidOperationException("Cannot Invoke client when AutomaticallyInvokeEvents has been set.");
+            }
+
+            //Dequeue all the messages and process them
             IMessage[] messages = connection.DequeueMessages();
             for (int i = 0; i < messages.Length; i++)
             {
-                // Do a bit of pre-processing
+                //Do a bit of pre-processing
                 var message = messages[i];
                 ProcessMessage(message);
             }
 
-            // Finally, return the messages
+            //Finally, return the messages
             return messages;
         }
 
@@ -302,19 +284,19 @@
         /// Processes the message, updating our internal state and then invokes the events.
         /// </summary>
         /// <param name="message"></param>
-        private void ProcessMessage(IMessage message)
+		private void ProcessMessage(IMessage message)
         {
             if (message == null) return;
             switch (message.Type)
             {
-                // We got a update, so we will update our current presence
+                //We got a update, so we will update our current presence
                 case MessageType.PresenceUpdate:
                     lock (_sync)
                     {
                         var pm = message as PresenceMessage;
                         if (pm != null)
                         {
-                            // We need to merge these presences together
+                            //We need to merge these presences together
                             if (pm.Presence == null)
                             {
                                 CurrentPresence = null;
@@ -328,7 +310,7 @@
                                 CurrentPresence.Merge(pm.Presence);
                             }
 
-                            // Update the message
+                            //Update the message
                             pm.Presence = CurrentPresence;
                         }
                     }
@@ -338,7 +320,7 @@
 
                     break;
 
-                // Update our configuration
+                //Update our configuration
                 case MessageType.Ready:
                     var rm = message as ReadyMessage;
                     if (rm != null)
@@ -349,7 +331,7 @@
                             CurrentUser = rm.User;
                         }
 
-                        // Resend our presence and subscription
+                        //Resend our presence and subscription
                         SynchronizeState();
                     }
 
@@ -368,11 +350,11 @@
                         OnError.Invoke(this, message as ErrorMessage);
                     break;
 
-                // Update the request's CDN for the avatar helpers
+                //Update the request's CDN for the avatar helpers
                 case MessageType.JoinRequest:
                     if (Configuration != null)
                     {
-                        // Update the User object within the join request if the current Cdn
+                        //Update the User object within the join request if the current Cdn
                         var jrm = message as JoinRequestMessage;
                         if (jrm != null) jrm.User.SetConfiguration(Configuration);
                     }
@@ -383,8 +365,8 @@
                 case MessageType.Subscribe:
                     lock (_sync)
                     {
-                        if (message is SubscribeMessage sub)
-                            Subscription |= sub.Event;
+                        var sub = message as SubscribeMessage;
+                        Subscription |= sub.Event;
                     }
 
                     if (OnSubscribe != null)
@@ -395,8 +377,8 @@
                 case MessageType.Unsubscribe:
                     lock (_sync)
                     {
-                        if (message is UnsubscribeMessage unsub)
-                            Subscription &= ~unsub.Event;
+                        var unsub = message as UnsubscribeMessage;
+                        Subscription &= ~unsub.Event;
                     }
 
                     if (OnUnsubscribe != null)
@@ -424,9 +406,9 @@
                         OnConnectionFailed.Invoke(this, message as ConnectionFailedMessage);
                     break;
 
-                // We got a message we dont know what to do with.
+                //We got a message we dont know what to do with.
                 default:
-                    ILoggerRpc.Error("Message was queued with no appropriate handle! {0}", message.Type);
+                    Logger.Error("Message was queued with no appropriate handle! {0}", message.Type);
                     break;
             }
         }
@@ -467,15 +449,11 @@
             if (!IsInitialized)
                 throw new UninitializedException();
 
-<<<<<<< HEAD
-            connection.EnqueueCommand(new RespondCommand { Accept = acceptRequest, UserID = request.User.ID.ToString() });
-=======
             connection.EnqueueCommand(new RespondCommand()
             {
                 Accept = acceptRequest,
                 UserID = userID.ToString()
             });
->>>>>>> a491f411
         }
 
         /// <summary>
@@ -491,19 +469,19 @@
                 throw new ObjectDisposedException("Connection", "Cannot initialize as the connection has been deinitialized");
 
             if (!IsInitialized)
-                ILoggerRpc.Warning("The client is not yet initialized, storing the presence as a state instead.");
-
-            // Send the event
+                Logger.Warning("The client is not yet initialized, storing the presence as a state instead.");
+
+            //Send the event
             if (presence == null)
             {
-                // Clear the presence
+                //Clear the presence
                 if (!SkipIdenticalPresence || CurrentPresence != null)
-                    connection.EnqueueCommand(new PresenceCommand { PID = ProcessID, Presence = null });
+                    connection.EnqueueCommand(new PresenceCommand() { PID = this.ProcessID, Presence = null });
             }
             else
             {
-                // Send valid presence
-                // Validate the presence with our settings
+                //Send valid presence
+                //Validate the presence with our settings
                 if (presence.HasSecrets() && !HasRegisteredUriScheme)
                     throw new BadPresenceException("Cannot send a presence with secrets as this object has not registered a URI scheme. Please enable the uri scheme registration in the DiscordRpcClient constructor.");
 
@@ -511,18 +489,14 @@
                     throw new BadPresenceException("Presence maximum party size cannot be smaller than the current size.");
 
                 if (presence.HasSecrets() && !presence.HasParty())
-                    ILoggerRpc.Warning("The presence has set the secrets but no buttons will show as there is no party available.");
-
-                // Send the presence, but only if we are not skipping
+                    Logger.Warning("The presence has set the secrets but no buttons will show as there is no party available.");
+
+                //Send the presence, but only if we are not skipping
                 if (!SkipIdenticalPresence || !presence.Matches(CurrentPresence))
-                    connection.EnqueueCommand(new PresenceCommand { PID = ProcessID, Presence = presence.Clone() });
-            }
-
-<<<<<<< HEAD
-            // Update our local store
-=======
+                    connection.EnqueueCommand(new PresenceCommand() { PID = this.ProcessID, Presence = presence.Clone() });
+            }
+
             //Update our local store
->>>>>>> a491f411
             lock (_sync)
             {
                 CurrentPresence = presence?.Clone();
@@ -733,7 +707,7 @@
             if (connection == null)
                 throw new ObjectDisposedException("Connection", "Cannot initialize as the connection has been deinitialized");
 
-            // Just a wrapper function for sending null
+            //Just a wrapper function for sending null
             SetPresence(null);
         }
 
@@ -748,10 +722,6 @@
         /// <returns></returns>
         public bool RegisterUriScheme(string steamAppID = null, string executable = null)
         {
-<<<<<<< HEAD
-            var urischeme = new UriSchemeRegister(_iLoggerRpc, ApplicationID, steamAppID, executable);
-            return HasRegisteredUriScheme = urischeme.RegisterUriScheme();
-=======
             var info = new SchemeInfo()
             {
                 ApplicationID = ApplicationID,
@@ -760,7 +730,6 @@
             };
 
             return HasRegisteredUriScheme = UriScheme.Register(info, _logger);
->>>>>>> a491f411
         }
 
         /// <summary>
@@ -771,11 +740,7 @@
         public void Subscribe(EventType type) { SetSubscription(Subscription | type); }
 
         /// <summary>
-<<<<<<< HEAD
-        /// Unsubscribe from the event sent by discord. Used for Join / Spectate feature.
-=======
         /// Unsubscribe from the event sent by discord. Used for Join feature.
->>>>>>> a491f411
         /// <para>Requires the UriScheme to be registered.</para>
         /// </summary>
         /// <param name="type">The event type to unsubscribe from</param>
@@ -790,13 +755,13 @@
         {
             if (IsInitialized)
             {
-                // Calculate what needs to be unsubscribed
+                //Calculate what needs to be unsubscrinbed
                 SubscribeToTypes(Subscription & ~type, true);
                 SubscribeToTypes(~Subscription & type, false);
             }
             else
             {
-                ILoggerRpc.Warning("Client has not yet initialized, but events are being subscribed too. Storing them as state instead.");
+                Logger.Warning("Client has not yet initialized, but events are being subscribed too. Storing them as state instead.");
             }
 
             lock (_sync)
@@ -812,11 +777,11 @@
         /// <param name="isUnsubscribe">Represents if the unsubscribe payload should be sent instead.</param>
         private void SubscribeToTypes(EventType type, bool isUnsubscribe)
         {
-            // Because of SetSubscription, this can actually be none as there is no differences.
-            // If that is the case, we should just stop here
+            //Because of SetSubscription, this can actually be none as there is no differences. 
+            //If that is the case, we should just stop here
             if (type == EventType.None) return;
 
-            // We cannot do anything if we are disposed or missing our connection.
+            //We cannot do anything if we are disposed or missing our connection.
             if (IsDisposed)
                 throw new ObjectDisposedException("Discord IPC Client");
 
@@ -826,27 +791,21 @@
             if (connection == null)
                 throw new ObjectDisposedException("Connection", "Cannot initialize as the connection has been deinitialized");
 
-            // We dont have the Uri Scheme registered, we should throw a exception to tell the user.
+            //We dont have the Uri Scheme registered, we should throw a exception to tell the user.
             if (!HasRegisteredUriScheme)
                 throw new InvalidConfigurationException("Cannot subscribe/unsubscribe to an event as this application has not registered a URI Scheme. Call RegisterUriScheme().");
 
-<<<<<<< HEAD
-            // Add the subscribe command to be sent when the connection is able too
-            if ((type & EventType.Spectate) == EventType.Spectate)
-                connection.EnqueueCommand(new SubscribeCommand { Event = ServerEvent.ACTIVITY_SPECTATE, IsUnsubscribe = isUnsubscribe });
-=======
             //Add the subscribe command to be sent when the connection is able too
 #pragma warning disable CS0618 // Type or member is obsolete
             if ((type & EventType.Spectate) == EventType.Spectate)
                 connection.EnqueueCommand(new SubscribeCommand() { Event = RPC.Payload.ServerEvent.ActivitySpectate, IsUnsubscribe = isUnsubscribe });
 #pragma warning restore CS0618 // Type or member is obsolete
->>>>>>> a491f411
 
             if ((type & EventType.Join) == EventType.Join)
-                connection.EnqueueCommand(new SubscribeCommand { Event = ServerEvent.ACTIVITY_JOIN, IsUnsubscribe = isUnsubscribe });
+                connection.EnqueueCommand(new SubscribeCommand() { Event = RPC.Payload.ServerEvent.ActivityJoin, IsUnsubscribe = isUnsubscribe });
 
             if ((type & EventType.JoinRequest) == EventType.JoinRequest)
-                connection.EnqueueCommand(new SubscribeCommand { Event = ServerEvent.ACTIVITY_JOIN_REQUEST, IsUnsubscribe = isUnsubscribe });
+                connection.EnqueueCommand(new SubscribeCommand() { Event = RPC.Payload.ServerEvent.ActivityJoinRequest, IsUnsubscribe = isUnsubscribe });
         }
 
         #endregion
@@ -856,18 +815,18 @@
         /// </summary>
         public void SynchronizeState()
         {
-            // Cannot sync over uninitialized connection
+            //Cannot sync over uninitialized connection
             if (!IsInitialized)
                 throw new UninitializedException();
 
-            // Set the presence and if we have registered the uri scheme, resubscribe.
+            //Set the presence and if we have registered the uri scheme, resubscribe.
             SetPresence(CurrentPresence);
             if (HasRegisteredUriScheme)
                 SubscribeToTypes(Subscription, false);
         }
 
         /// <summary>
-        /// Attempts to initialize a connection to the Discord IPC.
+        /// Attempts to initalize a connection to the Discord IPC.
         /// </summary>
         /// <returns></returns>
         public bool Initialize()
@@ -890,7 +849,7 @@
         public void Deinitialize()
         {
             if (!IsInitialized)
-                throw new UninitializedException("Cannot deinitialize a client that has not been initialized.");
+                throw new UninitializedException("Cannot deinitialize a client that has not been initalized.");
 
             connection.Close();
             IsInitialized = false;
