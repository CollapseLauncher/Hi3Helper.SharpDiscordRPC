<<<<<<< HEAD
﻿#if NETSTANDARD1_1_OR_GREATER
#define USE_RUNTIME_INFO
#endif

    using DiscordRPC.Logging;
    using System;
    using System.Diagnostics;
#if USE_RUNTIME_INFO
using System.Runtime.InteropServices;
#endif

namespace DiscordRPC.Registry
{
    internal class UriSchemeRegister
=======
﻿using DiscordRPC.Logging;
using System;

namespace DiscordRPC.Registry
{
    /// <summary>
    /// URI Scheme information to register to the system.
    /// </summary>
    public struct SchemeInfo
>>>>>>> a491f411
    {
        /// <summary>
        /// The Discord application ID for the game or application.
        /// </summary>
        public string ApplicationID { get; set; }

        /// <summary>
        /// The Steam application ID if the game is registered through Steam. When set, the application will be launched through Steam instead of directly.
        /// <para>Can be null if the game is not registered through Steam.</para>
        /// </summary>
        public string SteamAppID { get; set; }

        /// <summary>
        /// The path to the executable that will be launched when the URI scheme is invoked.
        /// </summary>
        public string ExecutablePath { get; set; }

        /// <summary>
        /// Indicates whether the scheme is using a Steam application ID.
        /// </summary>
<<<<<<< HEAD
        public string ExecutablePath { get; set; }

        private ILoggerRpc _iLoggerRpc;
        public UriSchemeRegister(ILoggerRpc iLoggerRpc, string applicationID, string steamAppID = null, string executable = null)
        {
            _iLoggerRpc    = iLoggerRpc;
            ApplicationID  = applicationID.Trim();
            SteamAppID     = steamAppID?.Trim();
            ExecutablePath = executable ?? GetApplicationLocation();
        }
=======
        public bool UsingSteamApp => !string.IsNullOrEmpty(SteamAppID);
    }
>>>>>>> a491f411

    /// <summary>
    /// Registers a URI Scheme for the current platform.
    /// </summary>
    public static class UriScheme
    {
        /// <summary>
        /// Registers the URI Scheme for the current platform.
        /// </summary>
        public static bool Register(SchemeInfo info, ILogger logger = null)
        {
<<<<<<< HEAD
            // Get the creator
            IUriSchemeCreator creator;
            switch(Environment.OSVersion.Platform)
=======
#if NET471_OR_GREATER || NETSTANDARD2_0_OR_GREATER || NET5_0_OR_GREATER
            // .NET >4.7.1 adds support for RuntimeInformation
            if (System.Runtime.InteropServices.RuntimeInformation.IsOSPlatform(System.Runtime.InteropServices.OSPlatform.Windows))
            {
                return new WindowsUriScheme(logger).Register(info);
            }
            else if (System.Runtime.InteropServices.RuntimeInformation.IsOSPlatform(System.Runtime.InteropServices.OSPlatform.Linux))
            {
                return new UnixUriScheme(logger).Register(info);
            }
            else if (System.Runtime.InteropServices.RuntimeInformation.IsOSPlatform(System.Runtime.InteropServices.OSPlatform.OSX))
            {
                return new MacUriScheme(logger).Register(info);
            }
            else
            {
                logger?.Error("Unknown Platform: {0}", System.Runtime.InteropServices.RuntimeInformation.OSDescription);
                throw new PlatformNotSupportedException("Platform does not support registration.");
            }
#else
            switch (Environment.OSVersion.Platform)
>>>>>>> a491f411
            {
                case PlatformID.Win32Windows:
                case PlatformID.Win32S:
                case PlatformID.Win32NT:
                case PlatformID.WinCE:
<<<<<<< HEAD
                    _iLoggerRpc.Trace("Creating Windows Scheme Creator");
                    creator = new WindowsUriSchemeCreator(_iLoggerRpc);
                    break;

                case PlatformID.Unix:
#if USE_RUNTIME_INFO
                    if (RuntimeInformation.IsOSPlatform(OSPlatform.OSX))
                    {
                        _logger.Trace("Creating MacOSX Scheme Creator");
                        creator = new MacUriSchemeCreator(_logger);
                    }
                    else
                    {
#endif
                        _iLoggerRpc.Trace("Creating Unix Scheme Creator");
                        creator = new UnixUriSchemeCreator(_iLoggerRpc);
#if USE_RUNTIME_INFO
                    }
#endif
                    break;

#if !USE_RUNTIME_INFO
                case PlatformID.MacOSX:
                    _iLoggerRpc.Trace("Creating MacOSX Scheme Creator");
                    creator = new MacUriSchemeCreator(_iLoggerRpc);
                    break;
#endif

                default:
                    _iLoggerRpc.Error("Unknown Platform: {0}", Environment.OSVersion.Platform);
                    throw new PlatformNotSupportedException("Platform does not support registration.");
            }

            // Register the app
            if (creator.RegisterUriScheme(this))
            {
                _iLoggerRpc.Info("URI scheme registered.");
                return true;
            }

            return false;
        }

        /// <summary>
        /// Gets the FileName for the currently executing application
        /// </summary>
        /// <returns></returns>
        public static string GetApplicationLocation()
        {
            return Process.GetCurrentProcess().MainModule?.FileName;
=======
                    return new WindowsUriScheme(logger).Register(info);

                case PlatformID.Unix:
                    return new UnixUriScheme(logger).Register(info);

                case PlatformID.MacOSX:
                    return new MacUriScheme(logger).Register(info);

                default:
                    logger?.Error("Unknown Platform: {0}", Environment.OSVersion.Platform);
                    throw new PlatformNotSupportedException("Platform does not support registration.");
            }
#endif
>>>>>>> a491f411
        }
    }
}<|MERGE_RESOLUTION|>--- conflicted
+++ resolved
@@ -1,20 +1,4 @@
-<<<<<<< HEAD
-﻿#if NETSTANDARD1_1_OR_GREATER
-#define USE_RUNTIME_INFO
-#endif
-
-    using DiscordRPC.Logging;
-    using System;
-    using System.Diagnostics;
-#if USE_RUNTIME_INFO
-using System.Runtime.InteropServices;
-#endif
-
-namespace DiscordRPC.Registry
-{
-    internal class UriSchemeRegister
-=======
-﻿using DiscordRPC.Logging;
+using DiscordRPC.Logging;
 using System;
 
 namespace DiscordRPC.Registry
@@ -23,7 +7,6 @@
     /// URI Scheme information to register to the system.
     /// </summary>
     public struct SchemeInfo
->>>>>>> a491f411
     {
         /// <summary>
         /// The Discord application ID for the game or application.
@@ -44,21 +27,8 @@
         /// <summary>
         /// Indicates whether the scheme is using a Steam application ID.
         /// </summary>
-<<<<<<< HEAD
-        public string ExecutablePath { get; set; }
-
-        private ILoggerRpc _iLoggerRpc;
-        public UriSchemeRegister(ILoggerRpc iLoggerRpc, string applicationID, string steamAppID = null, string executable = null)
-        {
-            _iLoggerRpc    = iLoggerRpc;
-            ApplicationID  = applicationID.Trim();
-            SteamAppID     = steamAppID?.Trim();
-            ExecutablePath = executable ?? GetApplicationLocation();
-        }
-=======
         public bool UsingSteamApp => !string.IsNullOrEmpty(SteamAppID);
     }
->>>>>>> a491f411
 
     /// <summary>
     /// Registers a URI Scheme for the current platform.
@@ -70,11 +40,6 @@
         /// </summary>
         public static bool Register(SchemeInfo info, ILogger logger = null)
         {
-<<<<<<< HEAD
-            // Get the creator
-            IUriSchemeCreator creator;
-            switch(Environment.OSVersion.Platform)
-=======
 #if NET471_OR_GREATER || NETSTANDARD2_0_OR_GREATER || NET5_0_OR_GREATER
             // .NET >4.7.1 adds support for RuntimeInformation
             if (System.Runtime.InteropServices.RuntimeInformation.IsOSPlatform(System.Runtime.InteropServices.OSPlatform.Windows))
@@ -96,64 +61,11 @@
             }
 #else
             switch (Environment.OSVersion.Platform)
->>>>>>> a491f411
             {
                 case PlatformID.Win32Windows:
                 case PlatformID.Win32S:
                 case PlatformID.Win32NT:
                 case PlatformID.WinCE:
-<<<<<<< HEAD
-                    _iLoggerRpc.Trace("Creating Windows Scheme Creator");
-                    creator = new WindowsUriSchemeCreator(_iLoggerRpc);
-                    break;
-
-                case PlatformID.Unix:
-#if USE_RUNTIME_INFO
-                    if (RuntimeInformation.IsOSPlatform(OSPlatform.OSX))
-                    {
-                        _logger.Trace("Creating MacOSX Scheme Creator");
-                        creator = new MacUriSchemeCreator(_logger);
-                    }
-                    else
-                    {
-#endif
-                        _iLoggerRpc.Trace("Creating Unix Scheme Creator");
-                        creator = new UnixUriSchemeCreator(_iLoggerRpc);
-#if USE_RUNTIME_INFO
-                    }
-#endif
-                    break;
-
-#if !USE_RUNTIME_INFO
-                case PlatformID.MacOSX:
-                    _iLoggerRpc.Trace("Creating MacOSX Scheme Creator");
-                    creator = new MacUriSchemeCreator(_iLoggerRpc);
-                    break;
-#endif
-
-                default:
-                    _iLoggerRpc.Error("Unknown Platform: {0}", Environment.OSVersion.Platform);
-                    throw new PlatformNotSupportedException("Platform does not support registration.");
-            }
-
-            // Register the app
-            if (creator.RegisterUriScheme(this))
-            {
-                _iLoggerRpc.Info("URI scheme registered.");
-                return true;
-            }
-
-            return false;
-        }
-
-        /// <summary>
-        /// Gets the FileName for the currently executing application
-        /// </summary>
-        /// <returns></returns>
-        public static string GetApplicationLocation()
-        {
-            return Process.GetCurrentProcess().MainModule?.FileName;
-=======
                     return new WindowsUriScheme(logger).Register(info);
 
                 case PlatformID.Unix:
@@ -167,7 +79,6 @@
                     throw new PlatformNotSupportedException("Platform does not support registration.");
             }
 #endif
->>>>>>> a491f411
         }
     }
 }