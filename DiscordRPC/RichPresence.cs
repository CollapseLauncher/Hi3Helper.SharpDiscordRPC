--- conflicted
+++ resolved
@@ -1,4 +1,4 @@
-﻿using DiscordRPC.Exceptions;
+using DiscordRPC.Exceptions;
 using DiscordRPC.Helper;
 using System;
 using System.Text;
@@ -82,7 +82,8 @@
         /// <summary>
         /// The activity type
         /// </summary>
-        [JsonProperty("type", NullValueHandling = NullValueHandling.Ignore)]
+        [JsonPropertyName("type")]
+        [JsonIgnore(Condition = JsonIgnoreCondition.WhenWritingNull)]
         public ActivityType Type { get; set; }
 
         /// <summary>
@@ -943,10 +944,7 @@
             {
                 State = this._state != null ? _state.Clone() as string : null,
                 Details = this._details != null ? _details.Clone() as string : null,
-<<<<<<< HEAD
-=======
                 Type = this.Type,
->>>>>>> 76699932
 
                 Buttons = !HasButtons() ? null : this.Buttons.Clone() as Button[],
                 Secrets = !HasSecrets() ? null : new Secrets
