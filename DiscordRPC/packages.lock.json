{
  "version": 1,
  "dependencies": {
    "net9.0": {
      "Microsoft.Extensions.Logging": {
        "type": "Direct",
<<<<<<< HEAD
        "requested": "[9.0.2, )",
        "resolved": "9.0.2",
        "contentHash": "loV/0UNpt2bD+6kCDzFALVE63CDtqzPeC0LAetkdhiEr/tTNbvOlQ7CBResH7BQBd3cikrwiBfaHdyHMFUlc2g==",
        "dependencies": {
          "Microsoft.Extensions.DependencyInjection": "9.0.2",
          "Microsoft.Extensions.Logging.Abstractions": "9.0.2",
          "Microsoft.Extensions.Options": "9.0.2"
=======
        "requested": "[9.0.3, )",
        "resolved": "9.0.3",
        "contentHash": "utIi2R1nm+PCWkvWBf1Ou6LWqg9iLfHU23r8yyU9VCvda4dEs7xbTZSwGa5KuwbpzpgCbHCIuKaFHB3zyFmnGw==",
        "dependencies": {
          "Microsoft.Extensions.DependencyInjection": "9.0.3",
          "Microsoft.Extensions.Logging.Abstractions": "9.0.3",
          "Microsoft.Extensions.Options": "9.0.3"
>>>>>>> cab5aa61
        }
      },
      "Microsoft.NET.ILLink.Tasks": {
        "type": "Direct",
        "requested": "[9.0.3, )",
        "resolved": "9.0.3",
        "contentHash": "1rqGTfubVg0qj2PsK6esyq3PIxtYJYrN3LsYUV9RrvH3anmt3fT3ozYdAZZH4U8JU/pt5pPIUk8NBSu26wtekA=="
      },
      "System.Text.Json": {
        "type": "Direct",
<<<<<<< HEAD
        "requested": "[9.0.2, )",
        "resolved": "9.0.2",
        "contentHash": "4TY2Yokh5Xp8XHFhsY9y84yokS7B0rhkaZCXuRiKppIiKwPVH4lVSFD9EEFzRpXdBM5ZeZXD43tc2vB6njEwwQ=="
      },
      "Microsoft.Extensions.DependencyInjection": {
        "type": "Transitive",
        "resolved": "9.0.2",
        "contentHash": "ZffbJrskOZ40JTzcTyKwFHS5eACSWp2bUQBBApIgGV+es8RaTD4OxUG7XxFr3RIPLXtYQ1jQzF2DjKB5fZn7Qg==",
        "dependencies": {
          "Microsoft.Extensions.DependencyInjection.Abstractions": "9.0.2"
=======
        "requested": "[9.0.3, )",
        "resolved": "9.0.3",
        "contentHash": "r2JRkLjsYrq5Dpo7+y3Wa73OfirZPdVhxiTJWwZ+oJM7FOAe0LkM3GlH+pgkNRdd1G1kwUbmRCdmh4uoaWwu1g=="
      },
      "Microsoft.Extensions.DependencyInjection": {
        "type": "Transitive",
        "resolved": "9.0.3",
        "contentHash": "lDbxJpkl6X8KZGpkAxgrrthQ42YeiR0xjPp7KPx+sCPc3ZbpaIbjzd0QQ+9kDdK2RU2DOl3pc6tQyAgEZY3V0A==",
        "dependencies": {
          "Microsoft.Extensions.DependencyInjection.Abstractions": "9.0.3"
>>>>>>> cab5aa61
        }
      },
      "Microsoft.Extensions.DependencyInjection.Abstractions": {
        "type": "Transitive",
<<<<<<< HEAD
        "resolved": "9.0.2",
        "contentHash": "MNe7GSTBf3jQx5vYrXF0NZvn6l7hUKF6J54ENfAgCO8y6xjN1XUmKKWG464LP2ye6QqDiA1dkaWEZBYnhoZzjg=="
      },
      "Microsoft.Extensions.Logging.Abstractions": {
        "type": "Transitive",
        "resolved": "9.0.2",
        "contentHash": "dV9s2Lamc8jSaqhl2BQSPn/AryDIH2sSbQUyLitLXV0ROmsb+SROnn2cH939JFbsNrnf3mIM3GNRKT7P0ldwLg==",
        "dependencies": {
          "Microsoft.Extensions.DependencyInjection.Abstractions": "9.0.2"
=======
        "resolved": "9.0.3",
        "contentHash": "TfaHPSe39NyL2wxkisRxXK7xvHGZYBZ+dy3r+mqGvnxKgAPdHkMu3QMQZI4pquP6W5FIQBqs8FJpWV8ffCgDqQ=="
      },
      "Microsoft.Extensions.Logging.Abstractions": {
        "type": "Transitive",
        "resolved": "9.0.3",
        "contentHash": "H/MBMLt9A/69Ux4OrV7oCKt3DcMT04o5SCqDolulzQA66TLFEpYYb4qedMs/uwrLtyHXGuDGWKZse/oa8W9AZw==",
        "dependencies": {
          "Microsoft.Extensions.DependencyInjection.Abstractions": "9.0.3"
>>>>>>> cab5aa61
        }
      },
      "Microsoft.Extensions.Options": {
        "type": "Transitive",
<<<<<<< HEAD
        "resolved": "9.0.2",
        "contentHash": "zr98z+AN8+isdmDmQRuEJ/DAKZGUTHmdv3t0ZzjHvNqvA44nAgkXE9kYtfoN6581iALChhVaSw2Owt+Z2lVbkQ==",
        "dependencies": {
          "Microsoft.Extensions.DependencyInjection.Abstractions": "9.0.2",
          "Microsoft.Extensions.Primitives": "9.0.2"
=======
        "resolved": "9.0.3",
        "contentHash": "xE7MpY70lkw1oiid5y6FbL9dVw8oLfkx8RhSNGN8sSzBlCqGn0SyT3Fqc8tZnDaPIq7Z8R9RTKlS564DS+MV3g==",
        "dependencies": {
          "Microsoft.Extensions.DependencyInjection.Abstractions": "9.0.3",
          "Microsoft.Extensions.Primitives": "9.0.3"
>>>>>>> cab5aa61
        }
      },
      "Microsoft.Extensions.Primitives": {
        "type": "Transitive",
<<<<<<< HEAD
        "resolved": "9.0.2",
        "contentHash": "puBMtKe/wLuYa7H6docBkLlfec+h8L35DXqsDKKJgW0WY5oCwJ3cBJKcDaZchv6knAyqOMfsl6VUbaR++E5LXA=="
=======
        "resolved": "9.0.3",
        "contentHash": "yCCJHvBcRyqapMSNzP+kTc57Eaavq2cr5Tmuil6/XVnipQf5xmskxakSQ1enU6S4+fNg3sJ27WcInV64q24JsA=="
>>>>>>> cab5aa61
      }
    }
  }
}<|MERGE_RESOLUTION|>--- conflicted
+++ resolved
@@ -4,15 +4,6 @@
     "net9.0": {
       "Microsoft.Extensions.Logging": {
         "type": "Direct",
-<<<<<<< HEAD
-        "requested": "[9.0.2, )",
-        "resolved": "9.0.2",
-        "contentHash": "loV/0UNpt2bD+6kCDzFALVE63CDtqzPeC0LAetkdhiEr/tTNbvOlQ7CBResH7BQBd3cikrwiBfaHdyHMFUlc2g==",
-        "dependencies": {
-          "Microsoft.Extensions.DependencyInjection": "9.0.2",
-          "Microsoft.Extensions.Logging.Abstractions": "9.0.2",
-          "Microsoft.Extensions.Options": "9.0.2"
-=======
         "requested": "[9.0.3, )",
         "resolved": "9.0.3",
         "contentHash": "utIi2R1nm+PCWkvWBf1Ou6LWqg9iLfHU23r8yyU9VCvda4dEs7xbTZSwGa5KuwbpzpgCbHCIuKaFHB3zyFmnGw==",
@@ -20,7 +11,6 @@
           "Microsoft.Extensions.DependencyInjection": "9.0.3",
           "Microsoft.Extensions.Logging.Abstractions": "9.0.3",
           "Microsoft.Extensions.Options": "9.0.3"
->>>>>>> cab5aa61
         }
       },
       "Microsoft.NET.ILLink.Tasks": {
@@ -31,18 +21,6 @@
       },
       "System.Text.Json": {
         "type": "Direct",
-<<<<<<< HEAD
-        "requested": "[9.0.2, )",
-        "resolved": "9.0.2",
-        "contentHash": "4TY2Yokh5Xp8XHFhsY9y84yokS7B0rhkaZCXuRiKppIiKwPVH4lVSFD9EEFzRpXdBM5ZeZXD43tc2vB6njEwwQ=="
-      },
-      "Microsoft.Extensions.DependencyInjection": {
-        "type": "Transitive",
-        "resolved": "9.0.2",
-        "contentHash": "ZffbJrskOZ40JTzcTyKwFHS5eACSWp2bUQBBApIgGV+es8RaTD4OxUG7XxFr3RIPLXtYQ1jQzF2DjKB5fZn7Qg==",
-        "dependencies": {
-          "Microsoft.Extensions.DependencyInjection.Abstractions": "9.0.2"
-=======
         "requested": "[9.0.3, )",
         "resolved": "9.0.3",
         "contentHash": "r2JRkLjsYrq5Dpo7+y3Wa73OfirZPdVhxiTJWwZ+oJM7FOAe0LkM3GlH+pgkNRdd1G1kwUbmRCdmh4uoaWwu1g=="
@@ -53,22 +31,10 @@
         "contentHash": "lDbxJpkl6X8KZGpkAxgrrthQ42YeiR0xjPp7KPx+sCPc3ZbpaIbjzd0QQ+9kDdK2RU2DOl3pc6tQyAgEZY3V0A==",
         "dependencies": {
           "Microsoft.Extensions.DependencyInjection.Abstractions": "9.0.3"
->>>>>>> cab5aa61
         }
       },
       "Microsoft.Extensions.DependencyInjection.Abstractions": {
         "type": "Transitive",
-<<<<<<< HEAD
-        "resolved": "9.0.2",
-        "contentHash": "MNe7GSTBf3jQx5vYrXF0NZvn6l7hUKF6J54ENfAgCO8y6xjN1XUmKKWG464LP2ye6QqDiA1dkaWEZBYnhoZzjg=="
-      },
-      "Microsoft.Extensions.Logging.Abstractions": {
-        "type": "Transitive",
-        "resolved": "9.0.2",
-        "contentHash": "dV9s2Lamc8jSaqhl2BQSPn/AryDIH2sSbQUyLitLXV0ROmsb+SROnn2cH939JFbsNrnf3mIM3GNRKT7P0ldwLg==",
-        "dependencies": {
-          "Microsoft.Extensions.DependencyInjection.Abstractions": "9.0.2"
-=======
         "resolved": "9.0.3",
         "contentHash": "TfaHPSe39NyL2wxkisRxXK7xvHGZYBZ+dy3r+mqGvnxKgAPdHkMu3QMQZI4pquP6W5FIQBqs8FJpWV8ffCgDqQ=="
       },
@@ -78,35 +44,21 @@
         "contentHash": "H/MBMLt9A/69Ux4OrV7oCKt3DcMT04o5SCqDolulzQA66TLFEpYYb4qedMs/uwrLtyHXGuDGWKZse/oa8W9AZw==",
         "dependencies": {
           "Microsoft.Extensions.DependencyInjection.Abstractions": "9.0.3"
->>>>>>> cab5aa61
         }
       },
       "Microsoft.Extensions.Options": {
         "type": "Transitive",
-<<<<<<< HEAD
-        "resolved": "9.0.2",
-        "contentHash": "zr98z+AN8+isdmDmQRuEJ/DAKZGUTHmdv3t0ZzjHvNqvA44nAgkXE9kYtfoN6581iALChhVaSw2Owt+Z2lVbkQ==",
-        "dependencies": {
-          "Microsoft.Extensions.DependencyInjection.Abstractions": "9.0.2",
-          "Microsoft.Extensions.Primitives": "9.0.2"
-=======
         "resolved": "9.0.3",
         "contentHash": "xE7MpY70lkw1oiid5y6FbL9dVw8oLfkx8RhSNGN8sSzBlCqGn0SyT3Fqc8tZnDaPIq7Z8R9RTKlS564DS+MV3g==",
         "dependencies": {
           "Microsoft.Extensions.DependencyInjection.Abstractions": "9.0.3",
           "Microsoft.Extensions.Primitives": "9.0.3"
->>>>>>> cab5aa61
         }
       },
       "Microsoft.Extensions.Primitives": {
         "type": "Transitive",
-<<<<<<< HEAD
-        "resolved": "9.0.2",
-        "contentHash": "puBMtKe/wLuYa7H6docBkLlfec+h8L35DXqsDKKJgW0WY5oCwJ3cBJKcDaZchv6knAyqOMfsl6VUbaR++E5LXA=="
-=======
         "resolved": "9.0.3",
         "contentHash": "yCCJHvBcRyqapMSNzP+kTc57Eaavq2cr5Tmuil6/XVnipQf5xmskxakSQ1enU6S4+fNg3sJ27WcInV64q24JsA=="
->>>>>>> cab5aa61
       }
     }
   }
