﻿using DiscordRPC.Message;
using System;
using System.ComponentModel;
using System.Text;
using System.Threading;
using System.Threading.Tasks;

namespace DiscordRPC.Example
{
    class Options
	{
		public string Example { get; set; } = "Basic";
		public string ClientId { get; set; } = "424087019149328395";
		public int Pipe { get; set; } = -1;
        public Logging.LogLevel LogLevel { get; set; } = Logging.LogLevel.Info;
    }

<<<<<<< HEAD
        // Main Loop
        static void Main(string[] args)
        {
            // Reads the arguments for the pipe
            for (int i = 0; i < args.Length; i++)
            {
                switch (args[i])
                {
                    case "-pipe":
                        discordPipe = int.Parse(args[++i]);
                        break;

                    default: break;
                }
            }

            // Setting a random details to test the update rate of the presence
            BasicExample();
            // ReadyTaskExample();
            // FullClientExample();
            // Issue104();
            // IssueMultipleSets();
            // IssueJoinLogic();

            Console.WriteLine("Press any key to terminate");
            Console.ReadKey();
        }

        static void BasicExample()
        {
            // == Create the client
            var client = new DiscordRpcClient("424087019149328395", pipe: discordPipe)
            {
                Logger = new Logging.ConsoleLogger(logLevel, true)
            };

            // == Subscribe to some events
            client.OnReady += (sender, msg) =>
            {
                // Create some events so we know things are happening
                Console.WriteLine("Connected to discord with user {0}", msg.User.Username);
            };

            client.OnPresenceUpdate += (sender, msg) =>
            {
                // The presence has updated
                Console.WriteLine("Presence has been updated! ");
            };

            // == Initialize
            client.Initialize();

            // == Set the presence
            client.SetPresence(new RichPresence()
            {
                Details = "A Basic Example",
                State = "In Game",
                Timestamps = Timestamps.FromTimeSpan(10),
                Buttons = new Button[]
                {
                    new Button() { Label = "Fish", Url = "https://lachee.dev/" }
                }
            });

            // == Do the rest of your program.
            // Simulated by a Console.ReadKey
            // etc...
            Console.ReadKey();

            // == At the very end we need to dispose of it
            client.Dispose();
        }

        static void FullClientExample()
        {
            // Create a new DiscordRpcClient. We are filling some of the defaults as examples.
            using (client = new DiscordRpcClient("424087019149328395",          // The client ID of your Discord Application
                    pipe: discordPipe,                                          // The pipe number we can locate discord on. If -1, then we will scan.
                    logger: new Logging.ConsoleLogger(logLevel, true),          // The logger to get information back from the client.
                    autoEvents: true,                                           // Should the events be automatically called?
                    client: new IO.ManagedNamedPipeClient()                     // The pipe client to use. Required in mono to be changed.
                ))
            {
                // If you are going to make use of the Join / Spectate buttons, you are required to register the URI Scheme with the client.
                client.RegisterUriScheme();

                // Set the logger. This way we can see the output of the client.
                // We can set it this way, but doing it directly in the constructor allows for the Register Uri Scheme to be logged too.
                // System.IO.File.WriteAllBytes("discord-rpc.log", new byte[0]);
                // client.Logger = new Logging.FileLogger("discord-rpc.log", DiscordLogLevel);

                // Register to the events we care about. We are registering to everyone just to show off the events

                client.OnReady += OnReady;                                      // Called when the client is ready to send presences
                client.OnClose += OnClose;                                      // Called when connection to discord is lost
                client.OnError += OnError;                                      // Called when discord has a error

                client.OnConnectionEstablished += OnConnectionEstablished;      // Called when a pipe connection is made, but not ready
                client.OnConnectionFailed += OnConnectionFailed;                // Called when a pipe connection failed.

                client.OnPresenceUpdate += OnPresenceUpdate;                    // Called when the presence is updated

                client.OnSubscribe += OnSubscribe;                              // Called when a event is subscribed too
                client.OnUnsubscribe += OnUnsubscribe;                          // Called when a event is unsubscribed from.

                client.OnJoin += OnJoin;                                        // Called when the client wishes to join someone else. Requires RegisterUriScheme to be called.
                client.OnSpectate += OnSpectate;                                // Called when the client wishes to spectate someone else. Requires RegisterUriScheme to be called.
                client.OnJoinRequested += OnJoinRequested;                      // Called when someone else has requested to join this client.

                // Before we send a initial presence, we will generate a random "game ID" for this example.
                // For a real game, this "game ID" can be a unique ID that your Match Maker / Master Server generates.
                // This is used for the Join / Spectate feature. This can be ignored if you do not plan to implement that feature.
                presence.Secrets = new Secrets()
                {
                    // These secrets should contain enough data for external clients to be able to know which
                    // game to connect too. A simple approach would be just to use IP address, but this is highly discouraged
                    // and can leave your players vulnerable!
                    JoinSecret = "join_myuniquegameid",
                    SpectateSecret = "spectate_myuniquegameid"
                };

                // We also need to generate a initial party. This is because Join requires the party to be created too.
                // If no party is set, the join feature will not work and may cause errors within the discord client itself.
                presence.Party = new Party()
                {
                    ID = Secrets.CreateFriendlySecret(new Random()),
                    Size = 1,
                    Max = 4,
                    Privacy = Party.PrivacySetting.Public
                };

                // Give the game some time so we have a nice countdown
                presence.Timestamps = new Timestamps()
                {
                    Start = DateTime.UtcNow,
                    End = DateTime.UtcNow + TimeSpan.FromSeconds(15)
                };

                // Subscribe to the join / spectate feature.
                // These require the RegisterURI to be true.
                client.SetSubscription(EventType.Join | EventType.Spectate | EventType.JoinRequest);        // This will alert us if discord wants to join a game

                // Set some new presence to tell Discord we are in a game.
                // If the connection is not yet available, this will be queued until a Ready event is called,
                // then it will be sent. All messages are queued until Discord is ready to receive them.
                client.SetPresence(presence);

                // Initialize the connection. This must be called ONLY once.
                // It must be called before any updates are sent or received from the discord client.
                client.Initialize();

                // Start our main loop. In a normal game you probably don't have to do this step.
                // Just make sure you call .Invoke() or some other dequeuing event to receive your events.
                MainLoop();
            }
        }
        static void MainLoop()
        {
            /*
             * Enter a infinite loop, polling the Discord Client for events.
             * In game terminology, this will be equivalent to our main game loop.
             * If you were making a GUI application without a infinite loop, you could implement
             * this with timers.
            */
            isRunning = true;
            while (client != null && isRunning)
            {
                // We will invoke the client events.
                // In a game situation, you would do this in the Update.
                // Not required if AutoEvents is enabled.
                // if (client != null && !client.AutoEvents)
                //    client.Invoke();

                // Try to read any keys if available
                if (Console.KeyAvailable)
                    ProcessKey();

                // This can be what ever value you want, as long as it is faster than 30 seconds.
                // Console.Write("+");
                Thread.Sleep(25);

                client.SetPresence(presence);
            }

            Console.WriteLine("Press any key to terminate");
            Console.ReadKey();
        }

        static async void ReadyTaskExample()
        {
            TaskCompletionSource<User> readyCompletionSource = new TaskCompletionSource<User>();

            // == Create the client
            // We are using the `using` keyword because we want to automatically call Dispose
            //  once we finish this method. We only care to get the user info.
            // If you want to update the presence, dont do this but rather make it a singleton
            //  that lives throughout the lifetime of your app.
            using var client = new DiscordRpcClient("424087019149328395", pipe: discordPipe)
            {
                Logger = new Logging.ConsoleLogger(logLevel, true)
            };

            // == Sub to ready
            // We are going to listen to the On Ready. Once we have it, we will tell the completion
            //  source to continue with the result.
            client.OnReady += (sender, msg) =>
            {
                readyCompletionSource.SetResult(msg.User);
            };

            // == Initialize
            client.Initialize();

            // == Wait for user
            var user = await readyCompletionSource.Task;
            Console.WriteLine("Connected to discord with user {0}: {1}", user.Username, user.Avatar);
        }

        #region Events

        #region State Events
        private static void OnReady(object sender, ReadyMessage args)
        {
            // This is called when we are all ready to start receiving and sending discord events.
            // It will give us some basic information about discord to use in the future.

            // DEBUG: Update the presence timestamp
            presence.Timestamps = Timestamps.Now;

            // It can be a good idea to send a initial presence update on this event too, just to setup the initial game state.
            Console.WriteLine("On Ready. RPC Version: {0}", args.Version);

        }
        private static void OnClose(object sender, CloseMessage args)
        {
            // This is called when our client has closed. The client can no longer send or receive events after this message.
            // Connection will automatically try to re-establish and another OnReady will be called (unless it was disposed).
            Console.WriteLine("Lost Connection with client because of '{0}'", args.Reason);
        }
        private static void OnError(object sender, ErrorMessage args)
        {
            // Some error has occured from one of our messages. Could be a malformed presence for example.
            // Discord will give us one of these events and its upto us to handle it
            Console.WriteLine("Error occured within discord. ({1}) {0}", args.Message, args.Code);
        }
        #endregion

        #region Pipe Connection Events
        private static void OnConnectionEstablished(object sender, ConnectionEstablishedMessage args)
        {
            // This is called when a pipe connection is established. The connection is not ready yet, but we have at least found a valid pipe.
            Console.WriteLine("Pipe Connection Established. Valid on pipe #{0}", args.ConnectedPipe);
        }
        private static void OnConnectionFailed(object sender, ConnectionFailedMessage args)
        {
            // This is called when the client fails to establish a connection to discord.
            // It can be assumed that Discord is unavailable on the supplied pipe.
            Console.WriteLine("Pipe Connection Failed. Could not connect to pipe #{0}", args.FailedPipe);
            isRunning = false;
        }
        #endregion

        private static void OnPresenceUpdate(object sender, PresenceMessage args)
        {
            // This is called when the Rich Presence has been updated in the discord client.
            // Use this to keep track of the rich presence and validate that it has been sent correctly.
            Console.WriteLine("Rich Presence Updated. Playing {0}", args.Presence == null ? "Nothing (NULL)" : args.Presence.State);
        }

        #region Subscription Events
        private static void OnSubscribe(object sender, SubscribeMessage args)
        {
            // This is called when the subscription has been made successfully. It will return the event you subscribed too.
            Console.WriteLine("Subscribed: {0}", args.Event);
        }
        private static void OnUnsubscribe(object sender, UnsubscribeMessage args)
        {
            // This is called when the unsubscription has been made successfully. It will return the event you unsubscribed from.
            Console.WriteLine("Unsubscribed: {0}", args.Event);
        }
        #endregion

        #region Join / Spectate feature
        private static void OnJoin(object sender, JoinMessage args)
        {
            /*
             * This is called when the Discord Client wants to join a online game to play.
             * It can be triggered from a invite that your user has clicked on within discord or from an accepted invite.
             *
             * The secret should be some sort of encrypted data that will give your game the necessary information to connect.
             * For example, it could be the Game ID and the Game Password which will allow you to look up from the Master Server.
             * Please avoid using IP addresses within these fields, its not secure and defeats the Discord security measures.
             *
             * This feature requires the RegisterURI to be true on the client.
            */
            Console.WriteLine("Joining Game '{0}'", args.Secret);
        }

        private static void OnSpectate(object sender, SpectateMessage args)
        {   /*
             * This is called when the Discord Client wants to join a online game to watch and spectate.
             * It can be triggered from a invite that your user has clicked on within discord.
             *
             * The secret should be some sort of encrypted data that will give your game the necessary information to connect.
             * For example, it could be the Game ID and the Game Password which will allow you to look up from the Master Server.
             * Please avoid using IP addresses within these fields, its not secure and defeats the Discord security measures.
             *
             * This feature requires the RegisterURI to be true on the client.
            */
            Console.WriteLine("Spectating Game '{0}'", args.Secret);
        }

        private static void OnJoinRequested(object sender, JoinRequestMessage args)
        {
            /*
             * This is called when the Discord Client has received a request from another external Discord User to join your game.
             * You should trigger a UI prompt to your user sayings 'X wants to join your game' with a YES or NO button. You can also get
             *  other information about the user such as their avatar (which this library will provide a useful link) and their nickname to
             *  make it more personalised. You can combine this with more API if you wish. Check the Discord API documentation.
             *
             *  Once a user clicks on a response, call the Respond function, passing the message, to respond to the request.
             *  A example is provided below.
             *
             * This feature requires the RegisterURI to be true on the client.
            */

            // We have received a request, dump a bunch of information for the user
            Console.WriteLine("'{0}' has requested to join our game.", args.User.ToString());
            Console.WriteLine(" - User's Avatar: {0}", args.User.GetAvatarURL(User.AvatarFormat.GIF, User.AvatarSize.x2048));
            Console.WriteLine(" - User's Username: {0}", args.User.Username);
            Console.WriteLine(" - User's Snowflake: {0}", args.User.ID);
            Console.WriteLine();

            // Ask the user if they wish to accept the join request.
            Console.Write("Do you give this user permission to join? [Y / n]: ");
            bool accept = Console.ReadKey().Key == ConsoleKey.Y; Console.WriteLine();

            // Tell the client if we accept or not.
            DiscordRpcClient client = (DiscordRpcClient)sender;
            client.Respond(args, accept);

            // All done.
            Console.WriteLine(" - Sent a {0} invite to the client {1}", accept ? "ACCEPT" : "REJECT", args.User.Username);
        }
        #endregion

        #endregion

        static int cursorIndex = 0;
        static string previousCommand = "";
        static void ProcessKey()
        {
            // Read they key
            var key = Console.ReadKey(true);
            switch (key.Key)
            {
                case ConsoleKey.Enter:
                    // Write the new line
                    Console.WriteLine();
                    cursorIndex = 0;

                    // The enter key has been sent, so send the message
                    previousCommand = word.ToString();
                    ExecuteCommand(previousCommand);

                    word.Clear();
                    break;

                case ConsoleKey.Backspace:
                    word.Remove(cursorIndex - 1, 1);
                    Console.Write("\r                                         \r");
                    Console.Write(word);
                    cursorIndex--;
                    break;

                case ConsoleKey.Delete:
                    if (cursorIndex < word.Length)
=======
	interface IExample
    {
        void Setup(Options opts);
        Task Run();
        void Teardown();
    }

	class Program
    {
        //Main Loop
        static void Main(string[] args)
        {
            // Parse arguments
            Options opts = new Options();
            if (args.Length > 0)
            {
                foreach (string arg in args)
                {
                    if (arg.StartsWith("--pipe="))
>>>>>>> a491f411
                    {
                        opts.Pipe = int.Parse(arg.Substring("--pipe=".Length));
                    }
					else if (arg.StartsWith("--clientid="))
					{
						opts.ClientId = arg.Substring("--clientid=".Length);
					}
					else if (arg.StartsWith("--example="))
					{
						opts.Example = arg.Substring("--example=".Length);
					}
					else if (arg.StartsWith("--loglevel="))
                    {
<<<<<<< HEAD
                        // Some other character key was sent
                        Console.Write(key.KeyChar);
                        word.Insert(cursorIndex, key.KeyChar);
                        Console.Write("\r                                         \r");
                        Console.Write(word);
                        cursorIndex++;
                    }
                    break;
            }

            if (cursorIndex < 0) cursorIndex = 0;
            if (cursorIndex >= Console.BufferWidth) cursorIndex = Console.BufferWidth - 1;
            Console.SetCursorPosition(cursorIndex, Console.CursorTop);
        }

        static void ExecuteCommand(string word)
        {
            // Trim the extra spacing
            word = word.Trim();

            // Prepare the command and its body
            string command = word;
            string body = "";

            // Split the command and the values.
            int whitespaceIndex = word.IndexOf(' ');
            if (whitespaceIndex >= 0)
            {
                command = word.Substring(0, whitespaceIndex);
                if (whitespaceIndex < word.Length)
                    body = word.Substring(whitespaceIndex + 1);
            }

            // Parse the command
            switch (command.ToLowerInvariant())
            {
                case "close":
                    client.Dispose();
                    break;

                #region State & Details
                case "state":
                    // presence.State = body;
                    presence.State = body;
                    client.SetPresence(presence);
                    break;

                case "details":
                    presence.Details = body;
                    client.SetPresence(presence);
                    break;
                #endregion

                #region Asset Examples
                case "large_key":
                    // If we do not have a asset object already, we must create it
                    if (!presence.HasAssets())
                        presence.Assets = new Assets();

                    // Set the key then send it away
                    presence.Assets.LargeImageKey = body;
                    client.SetPresence(presence);
                    break;

                case "large_text":
                    // If we do not have a asset object already, we must create it
                    if (!presence.HasAssets())
                        presence.Assets = new Assets();

                    // Set the key then send it away
                    presence.Assets.LargeImageText = body;
                    client.SetPresence(presence);
                    break;

                case "small_key":
                    // If we do not have a asset object already, we must create it
                    if (!presence.HasAssets())
                        presence.Assets = new Assets();

                    // Set the key then send it away
                    presence.Assets.SmallImageKey = body;
                    client.SetPresence(presence);
                    break;

                case "small_text":
                    // If we do not have a asset object already, we must create it
                    if (!presence.HasAssets())
                        presence.Assets = new Assets();

                    // Set the key then send it away
                    presence.Assets.SmallImageText = body;
                    client.SetPresence(presence);
                    break;
                #endregion

                case "help":
                    Console.WriteLine("Available Commands: state, details, large_key, large_text, small_key, small_text");
                    break;

                default:
                    Console.WriteLine("Unknown Command '{0}'. Try 'help' for a list of commands", command);
                    break;
            }
=======
                        if (Enum.TryParse<Logging.LogLevel>(arg.Substring("--loglevel=".Length), true, out var logLevel))
                        {
                            opts.LogLevel = logLevel;
                        }
                        else
                        {
                            Console.WriteLine($"Invalid log level: {arg.Substring("--loglevel=".Length)}");
                        }
                    }
                    else
                    {
                        Console.WriteLine($"Unknown argument: {arg}");
					}
				}
			}

            // Run example
			IExample example = opts.Example switch
            {
                "Basic"     => new Basic(),
                "Joining"   => new Joining(),
                _           => throw new ArgumentException($"Unknown example: {opts.Example}")
            };

            example.Setup(opts);
            example.Run().GetAwaiter().GetResult();

            Console.WriteLine("Press any key to terminate");
            Console.ReadKey();
            example.Teardown();
>>>>>>> a491f411
        }
    }
}<|MERGE_RESOLUTION|>--- conflicted
+++ resolved
@@ -1,4 +1,4 @@
-﻿using DiscordRPC.Message;
+using DiscordRPC.Message;
 using System;
 using System.ComponentModel;
 using System.Text;
@@ -15,385 +15,6 @@
         public Logging.LogLevel LogLevel { get; set; } = Logging.LogLevel.Info;
     }
 
-<<<<<<< HEAD
-        // Main Loop
-        static void Main(string[] args)
-        {
-            // Reads the arguments for the pipe
-            for (int i = 0; i < args.Length; i++)
-            {
-                switch (args[i])
-                {
-                    case "-pipe":
-                        discordPipe = int.Parse(args[++i]);
-                        break;
-
-                    default: break;
-                }
-            }
-
-            // Setting a random details to test the update rate of the presence
-            BasicExample();
-            // ReadyTaskExample();
-            // FullClientExample();
-            // Issue104();
-            // IssueMultipleSets();
-            // IssueJoinLogic();
-
-            Console.WriteLine("Press any key to terminate");
-            Console.ReadKey();
-        }
-
-        static void BasicExample()
-        {
-            // == Create the client
-            var client = new DiscordRpcClient("424087019149328395", pipe: discordPipe)
-            {
-                Logger = new Logging.ConsoleLogger(logLevel, true)
-            };
-
-            // == Subscribe to some events
-            client.OnReady += (sender, msg) =>
-            {
-                // Create some events so we know things are happening
-                Console.WriteLine("Connected to discord with user {0}", msg.User.Username);
-            };
-
-            client.OnPresenceUpdate += (sender, msg) =>
-            {
-                // The presence has updated
-                Console.WriteLine("Presence has been updated! ");
-            };
-
-            // == Initialize
-            client.Initialize();
-
-            // == Set the presence
-            client.SetPresence(new RichPresence()
-            {
-                Details = "A Basic Example",
-                State = "In Game",
-                Timestamps = Timestamps.FromTimeSpan(10),
-                Buttons = new Button[]
-                {
-                    new Button() { Label = "Fish", Url = "https://lachee.dev/" }
-                }
-            });
-
-            // == Do the rest of your program.
-            // Simulated by a Console.ReadKey
-            // etc...
-            Console.ReadKey();
-
-            // == At the very end we need to dispose of it
-            client.Dispose();
-        }
-
-        static void FullClientExample()
-        {
-            // Create a new DiscordRpcClient. We are filling some of the defaults as examples.
-            using (client = new DiscordRpcClient("424087019149328395",          // The client ID of your Discord Application
-                    pipe: discordPipe,                                          // The pipe number we can locate discord on. If -1, then we will scan.
-                    logger: new Logging.ConsoleLogger(logLevel, true),          // The logger to get information back from the client.
-                    autoEvents: true,                                           // Should the events be automatically called?
-                    client: new IO.ManagedNamedPipeClient()                     // The pipe client to use. Required in mono to be changed.
-                ))
-            {
-                // If you are going to make use of the Join / Spectate buttons, you are required to register the URI Scheme with the client.
-                client.RegisterUriScheme();
-
-                // Set the logger. This way we can see the output of the client.
-                // We can set it this way, but doing it directly in the constructor allows for the Register Uri Scheme to be logged too.
-                // System.IO.File.WriteAllBytes("discord-rpc.log", new byte[0]);
-                // client.Logger = new Logging.FileLogger("discord-rpc.log", DiscordLogLevel);
-
-                // Register to the events we care about. We are registering to everyone just to show off the events
-
-                client.OnReady += OnReady;                                      // Called when the client is ready to send presences
-                client.OnClose += OnClose;                                      // Called when connection to discord is lost
-                client.OnError += OnError;                                      // Called when discord has a error
-
-                client.OnConnectionEstablished += OnConnectionEstablished;      // Called when a pipe connection is made, but not ready
-                client.OnConnectionFailed += OnConnectionFailed;                // Called when a pipe connection failed.
-
-                client.OnPresenceUpdate += OnPresenceUpdate;                    // Called when the presence is updated
-
-                client.OnSubscribe += OnSubscribe;                              // Called when a event is subscribed too
-                client.OnUnsubscribe += OnUnsubscribe;                          // Called when a event is unsubscribed from.
-
-                client.OnJoin += OnJoin;                                        // Called when the client wishes to join someone else. Requires RegisterUriScheme to be called.
-                client.OnSpectate += OnSpectate;                                // Called when the client wishes to spectate someone else. Requires RegisterUriScheme to be called.
-                client.OnJoinRequested += OnJoinRequested;                      // Called when someone else has requested to join this client.
-
-                // Before we send a initial presence, we will generate a random "game ID" for this example.
-                // For a real game, this "game ID" can be a unique ID that your Match Maker / Master Server generates.
-                // This is used for the Join / Spectate feature. This can be ignored if you do not plan to implement that feature.
-                presence.Secrets = new Secrets()
-                {
-                    // These secrets should contain enough data for external clients to be able to know which
-                    // game to connect too. A simple approach would be just to use IP address, but this is highly discouraged
-                    // and can leave your players vulnerable!
-                    JoinSecret = "join_myuniquegameid",
-                    SpectateSecret = "spectate_myuniquegameid"
-                };
-
-                // We also need to generate a initial party. This is because Join requires the party to be created too.
-                // If no party is set, the join feature will not work and may cause errors within the discord client itself.
-                presence.Party = new Party()
-                {
-                    ID = Secrets.CreateFriendlySecret(new Random()),
-                    Size = 1,
-                    Max = 4,
-                    Privacy = Party.PrivacySetting.Public
-                };
-
-                // Give the game some time so we have a nice countdown
-                presence.Timestamps = new Timestamps()
-                {
-                    Start = DateTime.UtcNow,
-                    End = DateTime.UtcNow + TimeSpan.FromSeconds(15)
-                };
-
-                // Subscribe to the join / spectate feature.
-                // These require the RegisterURI to be true.
-                client.SetSubscription(EventType.Join | EventType.Spectate | EventType.JoinRequest);        // This will alert us if discord wants to join a game
-
-                // Set some new presence to tell Discord we are in a game.
-                // If the connection is not yet available, this will be queued until a Ready event is called,
-                // then it will be sent. All messages are queued until Discord is ready to receive them.
-                client.SetPresence(presence);
-
-                // Initialize the connection. This must be called ONLY once.
-                // It must be called before any updates are sent or received from the discord client.
-                client.Initialize();
-
-                // Start our main loop. In a normal game you probably don't have to do this step.
-                // Just make sure you call .Invoke() or some other dequeuing event to receive your events.
-                MainLoop();
-            }
-        }
-        static void MainLoop()
-        {
-            /*
-             * Enter a infinite loop, polling the Discord Client for events.
-             * In game terminology, this will be equivalent to our main game loop.
-             * If you were making a GUI application without a infinite loop, you could implement
-             * this with timers.
-            */
-            isRunning = true;
-            while (client != null && isRunning)
-            {
-                // We will invoke the client events.
-                // In a game situation, you would do this in the Update.
-                // Not required if AutoEvents is enabled.
-                // if (client != null && !client.AutoEvents)
-                //    client.Invoke();
-
-                // Try to read any keys if available
-                if (Console.KeyAvailable)
-                    ProcessKey();
-
-                // This can be what ever value you want, as long as it is faster than 30 seconds.
-                // Console.Write("+");
-                Thread.Sleep(25);
-
-                client.SetPresence(presence);
-            }
-
-            Console.WriteLine("Press any key to terminate");
-            Console.ReadKey();
-        }
-
-        static async void ReadyTaskExample()
-        {
-            TaskCompletionSource<User> readyCompletionSource = new TaskCompletionSource<User>();
-
-            // == Create the client
-            // We are using the `using` keyword because we want to automatically call Dispose
-            //  once we finish this method. We only care to get the user info.
-            // If you want to update the presence, dont do this but rather make it a singleton
-            //  that lives throughout the lifetime of your app.
-            using var client = new DiscordRpcClient("424087019149328395", pipe: discordPipe)
-            {
-                Logger = new Logging.ConsoleLogger(logLevel, true)
-            };
-
-            // == Sub to ready
-            // We are going to listen to the On Ready. Once we have it, we will tell the completion
-            //  source to continue with the result.
-            client.OnReady += (sender, msg) =>
-            {
-                readyCompletionSource.SetResult(msg.User);
-            };
-
-            // == Initialize
-            client.Initialize();
-
-            // == Wait for user
-            var user = await readyCompletionSource.Task;
-            Console.WriteLine("Connected to discord with user {0}: {1}", user.Username, user.Avatar);
-        }
-
-        #region Events
-
-        #region State Events
-        private static void OnReady(object sender, ReadyMessage args)
-        {
-            // This is called when we are all ready to start receiving and sending discord events.
-            // It will give us some basic information about discord to use in the future.
-
-            // DEBUG: Update the presence timestamp
-            presence.Timestamps = Timestamps.Now;
-
-            // It can be a good idea to send a initial presence update on this event too, just to setup the initial game state.
-            Console.WriteLine("On Ready. RPC Version: {0}", args.Version);
-
-        }
-        private static void OnClose(object sender, CloseMessage args)
-        {
-            // This is called when our client has closed. The client can no longer send or receive events after this message.
-            // Connection will automatically try to re-establish and another OnReady will be called (unless it was disposed).
-            Console.WriteLine("Lost Connection with client because of '{0}'", args.Reason);
-        }
-        private static void OnError(object sender, ErrorMessage args)
-        {
-            // Some error has occured from one of our messages. Could be a malformed presence for example.
-            // Discord will give us one of these events and its upto us to handle it
-            Console.WriteLine("Error occured within discord. ({1}) {0}", args.Message, args.Code);
-        }
-        #endregion
-
-        #region Pipe Connection Events
-        private static void OnConnectionEstablished(object sender, ConnectionEstablishedMessage args)
-        {
-            // This is called when a pipe connection is established. The connection is not ready yet, but we have at least found a valid pipe.
-            Console.WriteLine("Pipe Connection Established. Valid on pipe #{0}", args.ConnectedPipe);
-        }
-        private static void OnConnectionFailed(object sender, ConnectionFailedMessage args)
-        {
-            // This is called when the client fails to establish a connection to discord.
-            // It can be assumed that Discord is unavailable on the supplied pipe.
-            Console.WriteLine("Pipe Connection Failed. Could not connect to pipe #{0}", args.FailedPipe);
-            isRunning = false;
-        }
-        #endregion
-
-        private static void OnPresenceUpdate(object sender, PresenceMessage args)
-        {
-            // This is called when the Rich Presence has been updated in the discord client.
-            // Use this to keep track of the rich presence and validate that it has been sent correctly.
-            Console.WriteLine("Rich Presence Updated. Playing {0}", args.Presence == null ? "Nothing (NULL)" : args.Presence.State);
-        }
-
-        #region Subscription Events
-        private static void OnSubscribe(object sender, SubscribeMessage args)
-        {
-            // This is called when the subscription has been made successfully. It will return the event you subscribed too.
-            Console.WriteLine("Subscribed: {0}", args.Event);
-        }
-        private static void OnUnsubscribe(object sender, UnsubscribeMessage args)
-        {
-            // This is called when the unsubscription has been made successfully. It will return the event you unsubscribed from.
-            Console.WriteLine("Unsubscribed: {0}", args.Event);
-        }
-        #endregion
-
-        #region Join / Spectate feature
-        private static void OnJoin(object sender, JoinMessage args)
-        {
-            /*
-             * This is called when the Discord Client wants to join a online game to play.
-             * It can be triggered from a invite that your user has clicked on within discord or from an accepted invite.
-             *
-             * The secret should be some sort of encrypted data that will give your game the necessary information to connect.
-             * For example, it could be the Game ID and the Game Password which will allow you to look up from the Master Server.
-             * Please avoid using IP addresses within these fields, its not secure and defeats the Discord security measures.
-             *
-             * This feature requires the RegisterURI to be true on the client.
-            */
-            Console.WriteLine("Joining Game '{0}'", args.Secret);
-        }
-
-        private static void OnSpectate(object sender, SpectateMessage args)
-        {   /*
-             * This is called when the Discord Client wants to join a online game to watch and spectate.
-             * It can be triggered from a invite that your user has clicked on within discord.
-             *
-             * The secret should be some sort of encrypted data that will give your game the necessary information to connect.
-             * For example, it could be the Game ID and the Game Password which will allow you to look up from the Master Server.
-             * Please avoid using IP addresses within these fields, its not secure and defeats the Discord security measures.
-             *
-             * This feature requires the RegisterURI to be true on the client.
-            */
-            Console.WriteLine("Spectating Game '{0}'", args.Secret);
-        }
-
-        private static void OnJoinRequested(object sender, JoinRequestMessage args)
-        {
-            /*
-             * This is called when the Discord Client has received a request from another external Discord User to join your game.
-             * You should trigger a UI prompt to your user sayings 'X wants to join your game' with a YES or NO button. You can also get
-             *  other information about the user such as their avatar (which this library will provide a useful link) and their nickname to
-             *  make it more personalised. You can combine this with more API if you wish. Check the Discord API documentation.
-             *
-             *  Once a user clicks on a response, call the Respond function, passing the message, to respond to the request.
-             *  A example is provided below.
-             *
-             * This feature requires the RegisterURI to be true on the client.
-            */
-
-            // We have received a request, dump a bunch of information for the user
-            Console.WriteLine("'{0}' has requested to join our game.", args.User.ToString());
-            Console.WriteLine(" - User's Avatar: {0}", args.User.GetAvatarURL(User.AvatarFormat.GIF, User.AvatarSize.x2048));
-            Console.WriteLine(" - User's Username: {0}", args.User.Username);
-            Console.WriteLine(" - User's Snowflake: {0}", args.User.ID);
-            Console.WriteLine();
-
-            // Ask the user if they wish to accept the join request.
-            Console.Write("Do you give this user permission to join? [Y / n]: ");
-            bool accept = Console.ReadKey().Key == ConsoleKey.Y; Console.WriteLine();
-
-            // Tell the client if we accept or not.
-            DiscordRpcClient client = (DiscordRpcClient)sender;
-            client.Respond(args, accept);
-
-            // All done.
-            Console.WriteLine(" - Sent a {0} invite to the client {1}", accept ? "ACCEPT" : "REJECT", args.User.Username);
-        }
-        #endregion
-
-        #endregion
-
-        static int cursorIndex = 0;
-        static string previousCommand = "";
-        static void ProcessKey()
-        {
-            // Read they key
-            var key = Console.ReadKey(true);
-            switch (key.Key)
-            {
-                case ConsoleKey.Enter:
-                    // Write the new line
-                    Console.WriteLine();
-                    cursorIndex = 0;
-
-                    // The enter key has been sent, so send the message
-                    previousCommand = word.ToString();
-                    ExecuteCommand(previousCommand);
-
-                    word.Clear();
-                    break;
-
-                case ConsoleKey.Backspace:
-                    word.Remove(cursorIndex - 1, 1);
-                    Console.Write("\r                                         \r");
-                    Console.Write(word);
-                    cursorIndex--;
-                    break;
-
-                case ConsoleKey.Delete:
-                    if (cursorIndex < word.Length)
-=======
 	interface IExample
     {
         void Setup(Options opts);
@@ -413,7 +34,6 @@
                 foreach (string arg in args)
                 {
                     if (arg.StartsWith("--pipe="))
->>>>>>> a491f411
                     {
                         opts.Pipe = int.Parse(arg.Substring("--pipe=".Length));
                     }
@@ -427,111 +47,6 @@
 					}
 					else if (arg.StartsWith("--loglevel="))
                     {
-<<<<<<< HEAD
-                        // Some other character key was sent
-                        Console.Write(key.KeyChar);
-                        word.Insert(cursorIndex, key.KeyChar);
-                        Console.Write("\r                                         \r");
-                        Console.Write(word);
-                        cursorIndex++;
-                    }
-                    break;
-            }
-
-            if (cursorIndex < 0) cursorIndex = 0;
-            if (cursorIndex >= Console.BufferWidth) cursorIndex = Console.BufferWidth - 1;
-            Console.SetCursorPosition(cursorIndex, Console.CursorTop);
-        }
-
-        static void ExecuteCommand(string word)
-        {
-            // Trim the extra spacing
-            word = word.Trim();
-
-            // Prepare the command and its body
-            string command = word;
-            string body = "";
-
-            // Split the command and the values.
-            int whitespaceIndex = word.IndexOf(' ');
-            if (whitespaceIndex >= 0)
-            {
-                command = word.Substring(0, whitespaceIndex);
-                if (whitespaceIndex < word.Length)
-                    body = word.Substring(whitespaceIndex + 1);
-            }
-
-            // Parse the command
-            switch (command.ToLowerInvariant())
-            {
-                case "close":
-                    client.Dispose();
-                    break;
-
-                #region State & Details
-                case "state":
-                    // presence.State = body;
-                    presence.State = body;
-                    client.SetPresence(presence);
-                    break;
-
-                case "details":
-                    presence.Details = body;
-                    client.SetPresence(presence);
-                    break;
-                #endregion
-
-                #region Asset Examples
-                case "large_key":
-                    // If we do not have a asset object already, we must create it
-                    if (!presence.HasAssets())
-                        presence.Assets = new Assets();
-
-                    // Set the key then send it away
-                    presence.Assets.LargeImageKey = body;
-                    client.SetPresence(presence);
-                    break;
-
-                case "large_text":
-                    // If we do not have a asset object already, we must create it
-                    if (!presence.HasAssets())
-                        presence.Assets = new Assets();
-
-                    // Set the key then send it away
-                    presence.Assets.LargeImageText = body;
-                    client.SetPresence(presence);
-                    break;
-
-                case "small_key":
-                    // If we do not have a asset object already, we must create it
-                    if (!presence.HasAssets())
-                        presence.Assets = new Assets();
-
-                    // Set the key then send it away
-                    presence.Assets.SmallImageKey = body;
-                    client.SetPresence(presence);
-                    break;
-
-                case "small_text":
-                    // If we do not have a asset object already, we must create it
-                    if (!presence.HasAssets())
-                        presence.Assets = new Assets();
-
-                    // Set the key then send it away
-                    presence.Assets.SmallImageText = body;
-                    client.SetPresence(presence);
-                    break;
-                #endregion
-
-                case "help":
-                    Console.WriteLine("Available Commands: state, details, large_key, large_text, small_key, small_text");
-                    break;
-
-                default:
-                    Console.WriteLine("Unknown Command '{0}'. Try 'help' for a list of commands", command);
-                    break;
-            }
-=======
                         if (Enum.TryParse<Logging.LogLevel>(arg.Substring("--loglevel=".Length), true, out var logLevel))
                         {
                             opts.LogLevel = logLevel;
@@ -562,7 +77,6 @@
             Console.WriteLine("Press any key to terminate");
             Console.ReadKey();
             example.Teardown();
->>>>>>> a491f411
         }
     }
 }